--- conflicted
+++ resolved
@@ -65,10 +65,6 @@
 		})
 	}
 
-<<<<<<< HEAD
-	/// Register a new protocol handler with the event loop.
-	pub fn register_protocol(&self, handler: Arc<NetworkProtocolHandler + Send + Sync>, protocol: ProtocolId, packet_count: u8, versions: &[u8]) -> Result<(), Error> {
-=======
 	/// Regiter a new protocol handler with the event loop.
 	pub fn register_protocol(
 		&self,
@@ -77,7 +73,6 @@
 		// version id + packet count
 		versions: &[(u8, u8)]
 	) -> Result<(), Error> {
->>>>>>> 1b95af18
 		self.io_service.send_message(NetworkIoMessage::AddHandler {
 			handler,
 			protocol,
