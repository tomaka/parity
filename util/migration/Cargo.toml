--- conflicted
+++ resolved
@@ -8,12 +8,7 @@
 macros = { path = "../macros" }
 kvdb = { path = "../kvdb" }
 kvdb-rocksdb = { path = "../kvdb-rocksdb" }
-<<<<<<< HEAD
-ethcore-devtools = { path = "../../devtools" }
 error-chain = { version = "0.11", default-features = false }
-=======
-error-chain = "0.11.0"
 
 [dev-dependencies]
-tempdir = "0.3"
->>>>>>> 097815cb
+tempdir = "0.3"