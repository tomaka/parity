--- conflicted
+++ resolved
@@ -93,11 +93,6 @@
 extern crate env_logger;
 extern crate crypto as rcrypto;
 extern crate secp256k1;
-<<<<<<< HEAD
-extern crate arrayvec;
-=======
-extern crate elastic_array;
->>>>>>> 109012ca
 extern crate time;
 extern crate ethcore_devtools as devtools;
 extern crate libc;
@@ -111,11 +106,8 @@
 extern crate lru_cache;
 extern crate heapsize;
 extern crate itertools;
-<<<<<<< HEAD
+extern crate ethcore_logger;
 extern crate smallvec;
-=======
-extern crate ethcore_logger;
->>>>>>> 109012ca
 
 #[macro_use]
 extern crate log as rlog;
