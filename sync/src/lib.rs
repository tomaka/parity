--- conflicted
+++ resolved
@@ -15,20 +15,12 @@
 // along with Parity.  If not, see <http://www.gnu.org/licenses/>.
 
 #![warn(missing_docs)]
-<<<<<<< HEAD
-#![cfg_attr(all(nightly, feature="dev"), feature(plugin))]
-#![cfg_attr(all(nightly, feature="dev"), plugin(clippy))]
-// Keeps consistency (all lines with `.clone()`) and helpful when changing ref to non-ref.
-#![cfg_attr(all(nightly, feature="dev"), allow(clone_on_copy))]
-// In most cases it expresses function flow better
-#![cfg_attr(all(nightly, feature="dev"), allow(if_not_else))]
-=======
 #![cfg_attr(feature="dev", feature(plugin))]
 #![cfg_attr(feature="dev", plugin(clippy))]
-
 // Keeps consistency (all lines with `.clone()`) and helpful when changing ref to non-ref.
 #![cfg_attr(feature="dev", allow(clone_on_copy))]
->>>>>>> c9f5a9bc
+// In most cases it expresses function flow better
+#![cfg_attr(feature="dev", allow(if_not_else))]
 
 //! Blockchain sync module
 //! Implements ethereum protocol version 63 as specified here:
