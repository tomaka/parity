// Copyright 2015-2017 Parity Technologies (UK) Ltd.
// This file is part of Parity.

// Parity is free software: you can redistribute it and/or modify
// it under the terms of the GNU General Public License as published by
// the Free Software Foundation, either version 3 of the License, or
// (at your option) any later version.

// Parity is distributed in the hope that it will be useful,
// but WITHOUT ANY WARRANTY; without even the implied warranty of
// MERCHANTABILITY or FITNESS FOR A PARTICULAR PURPOSE.  See the
// GNU General Public License for more details.

// You should have received a copy of the GNU General Public License
// along with Parity.  If not, see <http://www.gnu.org/licenses/>.

use std::cmp::PartialEq;
use std::collections::BTreeMap;
use std::collections::HashSet;
use std::str::FromStr;
use std::sync::{Arc, Weak};

pub use parity_rpc::signer::SignerService;
pub use parity_rpc::dapps::{DappsService, LocalDapp};

use ethcore::account_provider::AccountProvider;
use ethcore::client::Client;
use ethcore::miner::{Miner, ExternalMiner};
use ethcore::snapshot::SnapshotService;
use parity_rpc::{Metadata, NetworkSettings};
use parity_rpc::informant::{ActivityNotifier, ClientNotifier};
use parity_rpc::dispatch::{FullDispatcher, LightDispatcher};
use ethsync::{ManageNetwork, SyncProvider, LightSync};
use hash_fetch::fetch::Client as FetchClient;
use jsonrpc_core::{self as core, MetaIoHandler};
use light::{TransactionQueue as LightTransactionQueue, Cache as LightDataCache};
use updater::Updater;
use util::{Mutex, RwLock};
use ethcore_logger::RotatingLogger;
use parity_reactor;

#[derive(Debug, PartialEq, Clone, Eq, Hash)]
pub enum Api {
	/// Web3 (Safe)
	Web3,
	/// Net (Safe)
	Net,
	/// Eth (Safe)
	Eth,
	/// Eth Pub-Sub (Safe)
	EthPubSub,
	/// Geth-compatible "personal" API (DEPRECATED; only used in `--geth` mode.)
	Personal,
	/// Signer - Confirm transactions in Signer (UNSAFE: Passwords, List of transactions)
	Signer,
	/// Parity - Custom extensions (Safe)
	Parity,
	/// Parity PubSub - Generic Publish-Subscriber (Safety depends on other APIs exposed).
	ParityPubSub,
	/// Parity Accounts extensions (UNSAFE: Passwords, Side Effects (new account))
	ParityAccounts,
	/// Parity - Set methods (UNSAFE: Side Effects affecting node operation)
	ParitySet,
	/// Traces (Safe)
	Traces,
	/// Rpc (Safe)
	Rpc,
	/// SecretStore (Safe)
	SecretStore,
	/// Whisper (Safe)
	// TODO: _if_ someone guesses someone else's key or filter IDs they can remove
	// BUT these are all ephemeral so it seems fine.
	Whisper,
	/// Whisper Pub-Sub (Safe but same concerns as above).
	WhisperPubSub,
}

impl FromStr for Api {
	type Err = String;

	fn from_str(s: &str) -> Result<Self, Self::Err> {
		use self::Api::*;

		match s {
			"web3" => Ok(Web3),
			"net" => Ok(Net),
			"eth" => Ok(Eth),
			"pubsub" => Ok(EthPubSub),
			"personal" => Ok(Personal),
			"signer" => Ok(Signer),
			"parity" => Ok(Parity),
			"parity_pubsub" => Ok(ParityPubSub),
			"parity_accounts" => Ok(ParityAccounts),
			"parity_set" => Ok(ParitySet),
			"traces" => Ok(Traces),
			"rpc" => Ok(Rpc),
			"secretstore" => Ok(SecretStore),
			"shh" => Ok(Whisper),
			"shh_pubsub" => Ok(WhisperPubSub),
			api => Err(format!("Unknown api: {}", api))
		}
	}
}

#[derive(Debug, Clone)]
pub enum ApiSet {
	// Safe context (like token-protected WS interface)
	SafeContext,
	// Unsafe context (like jsonrpc over http)
	UnsafeContext,
	// Public context (like public jsonrpc over http)
	PublicContext,
	// All possible APIs
	All,
	// Local "unsafe" context and accounts access
	IpcContext,
	// APIs for Parity Generic Pub-Sub
	PubSub,
	// Fixed list of APis
	List(HashSet<Api>),
}

impl Default for ApiSet {
	fn default() -> Self {
		ApiSet::UnsafeContext
	}
}

impl PartialEq for ApiSet {
	fn eq(&self, other: &Self) -> bool {
		self.list_apis() == other.list_apis()
	}
}

impl FromStr for ApiSet {
	type Err = String;

	fn from_str(s: &str) -> Result<Self, Self::Err> {
		let mut apis = HashSet::new();

		for api in s.split(',') {
			match api {
				"all" => {
					apis.extend(ApiSet::All.list_apis());
				},
				"safe" => {
					// Safe APIs are those that are safe even in UnsafeContext.
					apis.extend(ApiSet::UnsafeContext.list_apis());
				},
				// Remove the API
				api if api.starts_with("-") => {
					let api = api[1..].parse()?;
					apis.remove(&api);
				},
				api => {
					let api = api.parse()?;
					apis.insert(api);
				},
			}
		}

		Ok(ApiSet::List(apis))
	}
}

fn to_modules(apis: &HashSet<Api>) -> BTreeMap<String, String> {
	let mut modules = BTreeMap::new();
	for api in apis {
		let (name, version) = match *api {
			Api::Web3 => ("web3", "1.0"),
			Api::Net => ("net", "1.0"),
			Api::Eth => ("eth", "1.0"),
			Api::EthPubSub => ("pubsub", "1.0"),
			Api::Personal => ("personal", "1.0"),
			Api::Signer => ("signer", "1.0"),
			Api::Parity => ("parity", "1.0"),
			Api::ParityAccounts => ("parity_accounts", "1.0"),
			Api::ParityPubSub => ("parity_pubsub", "1.0"),
			Api::ParitySet => ("parity_set", "1.0"),
			Api::Traces => ("traces", "1.0"),
			Api::Rpc => ("rpc", "1.0"),
			Api::SecretStore => ("secretstore", "1.0"),
			Api::Whisper => ("shh", "1.0"),
			Api::WhisperPubSub => ("shh_pubsub", "1.0"),
		};
		modules.insert(name.into(), version.into());
	}
	modules
}

/// RPC dependencies can be used to initialize RPC endpoints from APIs.
pub trait Dependencies {
	type Notifier: ActivityNotifier;

	/// Create the activity notifier.
	fn activity_notifier(&self) -> Self::Notifier;

	/// Extend the given I/O handler with endpoints for each API.
	fn extend_with_set<S>(
		&self,
		handler: &mut MetaIoHandler<Metadata, S>,
		apis: &HashSet<Api>,
	) where S: core::Middleware<Metadata>;
}

/// RPC dependencies for a full node.
pub struct FullDependencies {
	pub signer_service: Arc<SignerService>,
	pub client: Arc<Client>,
	pub snapshot: Arc<SnapshotService>,
	pub sync: Arc<SyncProvider>,
	pub net: Arc<ManageNetwork>,
	pub secret_store: Option<Arc<AccountProvider>>,
	pub miner: Arc<Miner>,
	pub external_miner: Arc<ExternalMiner>,
	pub logger: Arc<RotatingLogger>,
	pub settings: Arc<NetworkSettings>,
	pub net_service: Arc<ManageNetwork>,
	pub updater: Arc<Updater>,
	pub geth_compatibility: bool,
	pub dapps_service: Option<Arc<DappsService>>,
	pub dapps_address: Option<(String, u16)>,
	pub ws_address: Option<(String, u16)>,
	pub fetch: FetchClient,
	pub remote: parity_reactor::Remote,
	pub whisper_rpc: Option<::whisper::RpcFactory>,
}

impl FullDependencies {
	fn extend_api<S>(
		&self,
		handler: &mut MetaIoHandler<Metadata, S>,
		apis: &HashSet<Api>,
		for_generic_pubsub: bool,
	) where S: core::Middleware<Metadata> {
		use parity_rpc::v1::*;

		macro_rules! add_signing_methods {
			($namespace:ident, $handler:expr, $deps:expr) => {
				{
					let deps = &$deps;
					let dispatcher = FullDispatcher::new(deps.client.clone(), deps.miner.clone());
					if deps.signer_service.is_enabled() {
						$handler.extend_with($namespace::to_delegate(SigningQueueClient::new(&deps.signer_service, dispatcher, &deps.secret_store)))
					} else {
						$handler.extend_with($namespace::to_delegate(SigningUnsafeClient::new(&deps.secret_store, dispatcher)))
					}
				}
			}
		}

		let dispatcher = FullDispatcher::new(self.client.clone(), self.miner.clone());
		for api in apis {
			match *api {
				Api::Web3 => {
					handler.extend_with(Web3Client::new().to_delegate());
				},
				Api::Net => {
					handler.extend_with(NetClient::new(&self.sync).to_delegate());
				},
				Api::Eth => {
					let client = EthClient::new(
						&self.client,
						&self.snapshot,
						&self.sync,
						&self.secret_store,
						&self.miner,
						&self.external_miner,
						EthClientOptions {
							pending_nonce_from_queue: self.geth_compatibility,
							allow_pending_receipt_query: !self.geth_compatibility,
							send_block_number_in_get_work: !self.geth_compatibility,
						}
					);
					handler.extend_with(client.to_delegate());

					if !for_generic_pubsub {
						let filter_client = EthFilterClient::new(self.client.clone(), self.miner.clone());
						handler.extend_with(filter_client.to_delegate());

						add_signing_methods!(EthSigning, handler, self);
					}
				},
				Api::EthPubSub => {
					if !for_generic_pubsub {
						let client = EthPubSubClient::new(self.client.clone(), self.remote.clone());
						self.client.add_notify(client.handler());
						handler.extend_with(client.to_delegate());
					}
				},
				Api::Personal => {
					handler.extend_with(PersonalClient::new(&self.secret_store, dispatcher.clone(), self.geth_compatibility).to_delegate());
				},
				Api::Signer => {
					handler.extend_with(SignerClient::new(&self.secret_store, dispatcher.clone(), &self.signer_service, self.remote.clone()).to_delegate());
				},
				Api::Parity => {
					let signer = match self.signer_service.is_enabled() {
						true => Some(self.signer_service.clone()),
						false => None,
					};
					handler.extend_with(ParityClient::new(
						&self.client,
						&self.miner,
						&self.sync,
						&self.updater,
						&self.net_service,
						&self.secret_store,
						self.logger.clone(),
						self.settings.clone(),
						signer,
						self.dapps_address.clone(),
						self.ws_address.clone(),
					).to_delegate());

					if !for_generic_pubsub {
						add_signing_methods!(ParitySigning, handler, self);
					}
				},
				Api::ParityPubSub => {
					if !for_generic_pubsub {
						let mut rpc = MetaIoHandler::default();
						let apis = ApiSet::List(apis.clone()).retain(ApiSet::PubSub).list_apis();
						self.extend_api(&mut rpc, &apis, true);
						handler.extend_with(PubSubClient::new(rpc, self.remote.clone()).to_delegate());
					}
				},
				Api::ParityAccounts => {
					handler.extend_with(ParityAccountsClient::new(&self.secret_store).to_delegate());
				},
				Api::ParitySet => {
					handler.extend_with(ParitySetClient::new(
						&self.client,
						&self.miner,
						&self.updater,
						&self.net_service,
						self.dapps_service.clone(),
						self.fetch.clone(),
					).to_delegate())
				},
				Api::Traces => {
					handler.extend_with(TracesClient::new(&self.client, &self.miner).to_delegate())
				},
				Api::Rpc => {
					let modules = to_modules(&apis);
					handler.extend_with(RpcClient::new(modules).to_delegate());
				},
				Api::SecretStore => {
					handler.extend_with(SecretStoreClient::new(&self.secret_store).to_delegate());
				},
				Api::Whisper => {
					if let Some(ref whisper_rpc) = self.whisper_rpc {
						let whisper = whisper_rpc.make_handler(self.net.clone());
						handler.extend_with(::parity_whisper::rpc::Whisper::to_delegate(whisper));
					}
				}
				Api::WhisperPubSub => {
<<<<<<< HEAD
					if let Some(ref whisper_rpc) = self.whisper_rpc {
						let whisper = whisper_rpc.make_handler(self.net.clone());
						handler.extend_with(::parity_whisper::rpc::WhisperPubSub::to_delegate(whisper));
=======
					if !for_generic_pubsub {
						if let Some(ref whisper_rpc) = self.whisper_rpc {
							let whisper = whisper_rpc.make_handler();
							handler.extend_with(
								::parity_whisper::rpc::WhisperPubSub::to_delegate(whisper)
							);
						}
>>>>>>> e84f3082
					}
				}
			}
		}
	}
}

impl Dependencies for FullDependencies {
	type Notifier = ClientNotifier;

	fn activity_notifier(&self) -> ClientNotifier {
		ClientNotifier {
			client: self.client.clone(),
		}
	}

	fn extend_with_set<S>(
		&self,
		handler: &mut MetaIoHandler<Metadata, S>,
		apis: &HashSet<Api>,
	) where S: core::Middleware<Metadata> {
		self.extend_api(handler, apis, false)
	}
}

/// Light client notifier. Doesn't do anything yet, but might in the future.
pub struct LightClientNotifier;

impl ActivityNotifier for LightClientNotifier {
	fn active(&self) {}
}

/// RPC dependencies for a light client.
pub struct LightDependencies {
	pub signer_service: Arc<SignerService>,
	pub client: Arc<::light::client::Client>,
	pub sync: Arc<LightSync>,
	pub net: Arc<ManageNetwork>,
	pub secret_store: Arc<AccountProvider>,
	pub logger: Arc<RotatingLogger>,
	pub settings: Arc<NetworkSettings>,
	pub on_demand: Arc<::light::on_demand::OnDemand>,
	pub cache: Arc<Mutex<LightDataCache>>,
	pub transaction_queue: Arc<RwLock<LightTransactionQueue>>,
	pub dapps_service: Option<Arc<DappsService>>,
	pub dapps_address: Option<(String, u16)>,
	pub ws_address: Option<(String, u16)>,
	pub fetch: FetchClient,
	pub geth_compatibility: bool,
	pub remote: parity_reactor::Remote,
	pub whisper_rpc: Option<::whisper::RpcFactory>,
}

impl LightDependencies {
	fn extend_api<T: core::Middleware<Metadata>>(
		&self,
		handler: &mut MetaIoHandler<Metadata, T>,
		apis: &HashSet<Api>,
		for_generic_pubsub: bool,
	) {
		use parity_rpc::v1::*;

		let dispatcher = LightDispatcher::new(
			self.sync.clone(),
			self.client.clone(),
			self.on_demand.clone(),
			self.cache.clone(),
			self.transaction_queue.clone(),
		);

		macro_rules! add_signing_methods {
			($namespace:ident, $handler:expr, $deps:expr) => {
				{
					let deps = &$deps;
					let dispatcher = dispatcher.clone();
					let secret_store = Some(deps.secret_store.clone());
					if deps.signer_service.is_enabled() {
						$handler.extend_with($namespace::to_delegate(
							SigningQueueClient::new(&deps.signer_service, dispatcher, &secret_store)
						))
					} else {
						$handler.extend_with(
							$namespace::to_delegate(SigningUnsafeClient::new(&secret_store, dispatcher))
						)
					}
				}
			}
		}

		for api in apis {
			match *api {
				Api::Web3 => {
					handler.extend_with(Web3Client::new().to_delegate());
				},
				Api::Net => {
					handler.extend_with(light::NetClient::new(self.sync.clone()).to_delegate());
				},
				Api::Eth => {
					let client = light::EthClient::new(
						self.sync.clone(),
						self.client.clone(),
						self.on_demand.clone(),
						self.transaction_queue.clone(),
						self.secret_store.clone(),
						self.cache.clone(),
					);
					handler.extend_with(Eth::to_delegate(client.clone()));

					if !for_generic_pubsub {
						handler.extend_with(EthFilter::to_delegate(client));
						add_signing_methods!(EthSigning, handler, self);
					}
				},
				Api::EthPubSub => {
					let client = EthPubSubClient::light(
						self.client.clone(),
						self.on_demand.clone(),
						self.sync.clone(),
						self.cache.clone(),
						self.remote.clone(),
					);
					self.client.add_listener(
						Arc::downgrade(&client.handler()) as Weak<::light::client::LightChainNotify>
					);
					handler.extend_with(EthPubSub::to_delegate(client));
				},
				Api::Personal => {
					let secret_store = Some(self.secret_store.clone());
					handler.extend_with(PersonalClient::new(&secret_store, dispatcher.clone(), self.geth_compatibility).to_delegate());
				},
				Api::Signer => {
					let secret_store = Some(self.secret_store.clone());
					handler.extend_with(SignerClient::new(&secret_store, dispatcher.clone(), &self.signer_service, self.remote.clone()).to_delegate());
				},
				Api::Parity => {
					let signer = match self.signer_service.is_enabled() {
						true => Some(self.signer_service.clone()),
						false => None,
					};
					handler.extend_with(light::ParityClient::new(
						self.client.clone(),
						Arc::new(dispatcher.clone()),
						self.secret_store.clone(),
						self.logger.clone(),
						self.settings.clone(),
						signer,
						self.dapps_address.clone(),
						self.ws_address.clone(),
					).to_delegate());

					if !for_generic_pubsub {
						add_signing_methods!(ParitySigning, handler, self);
					}
				},
				Api::ParityPubSub => {
					if !for_generic_pubsub {
						let mut rpc = MetaIoHandler::default();
						let apis = ApiSet::List(apis.clone()).retain(ApiSet::PubSub).list_apis();
						self.extend_api(&mut rpc, &apis, true);
						handler.extend_with(PubSubClient::new(rpc, self.remote.clone()).to_delegate());
					}
				},
				Api::ParityAccounts => {
					let secret_store = Some(self.secret_store.clone());
					handler.extend_with(ParityAccountsClient::new(&secret_store).to_delegate());
				},
				Api::ParitySet => {
					handler.extend_with(light::ParitySetClient::new(
						self.sync.clone(),
						self.dapps_service.clone(),
						self.fetch.clone(),
					).to_delegate())
				},
				Api::Traces => {
					handler.extend_with(light::TracesClient.to_delegate())
				},
				Api::Rpc => {
					let modules = to_modules(&apis);
					handler.extend_with(RpcClient::new(modules).to_delegate());
				},
				Api::SecretStore => {
					let secret_store = Some(self.secret_store.clone());
					handler.extend_with(SecretStoreClient::new(&secret_store).to_delegate());
				},
				Api::Whisper => {
					if let Some(ref whisper_rpc) = self.whisper_rpc {
						let whisper = whisper_rpc.make_handler(self.net.clone());
						handler.extend_with(::parity_whisper::rpc::Whisper::to_delegate(whisper));
					}
				}
				Api::WhisperPubSub => {
					if let Some(ref whisper_rpc) = self.whisper_rpc {
						let whisper = whisper_rpc.make_handler(self.net.clone());
						handler.extend_with(::parity_whisper::rpc::WhisperPubSub::to_delegate(whisper));
					}
				}
			}
		}
	}
}

impl Dependencies for LightDependencies {
	type Notifier = LightClientNotifier;

	fn activity_notifier(&self) -> Self::Notifier { LightClientNotifier }

	fn extend_with_set<S>(
		&self,
		handler: &mut MetaIoHandler<Metadata, S>,
		apis: &HashSet<Api>,
	) where S: core::Middleware<Metadata> {
		self.extend_api(handler, apis, false)
	}
}

impl ApiSet {
	/// Retains only APIs in given set.
	pub fn retain(self, set: Self) -> Self {
		ApiSet::List(&self.list_apis() & &set.list_apis())
	}

	pub fn list_apis(&self) -> HashSet<Api> {
		let mut public_list = [
			Api::Web3,
			Api::Net,
			Api::Eth,
			Api::EthPubSub,
			Api::Parity,
			Api::Rpc,
			Api::SecretStore,
			Api::Whisper,
			Api::WhisperPubSub,
		].into_iter().cloned().collect();

		match *self {
			ApiSet::List(ref apis) => apis.clone(),
			ApiSet::PublicContext => public_list,
			ApiSet::UnsafeContext => {
				public_list.insert(Api::Traces);
				public_list.insert(Api::ParityPubSub);
				public_list
			},
			ApiSet::IpcContext => {
				public_list.insert(Api::Traces);
				public_list.insert(Api::ParityPubSub);
				public_list.insert(Api::ParityAccounts);
				public_list
			},
			ApiSet::SafeContext => {
				public_list.insert(Api::Traces);
				public_list.insert(Api::ParityPubSub);
				public_list.insert(Api::ParityAccounts);
				public_list.insert(Api::ParitySet);
				public_list.insert(Api::Signer);
				public_list
			},
			ApiSet::All => {
				public_list.insert(Api::Traces);
				public_list.insert(Api::ParityPubSub);
				public_list.insert(Api::ParityAccounts);
				public_list.insert(Api::ParitySet);
				public_list.insert(Api::Signer);
				public_list.insert(Api::Personal);
				public_list
			},
			ApiSet::PubSub => [
				Api::Eth,
				Api::Parity,
				Api::ParityAccounts,
				Api::ParitySet,
				Api::Traces,
			].into_iter().cloned().collect()
		}
	}
}

#[cfg(test)]
mod test {
	use super::{Api, ApiSet};

	#[test]
	fn test_api_parsing() {
		assert_eq!(Api::Web3, "web3".parse().unwrap());
		assert_eq!(Api::Net, "net".parse().unwrap());
		assert_eq!(Api::Eth, "eth".parse().unwrap());
		assert_eq!(Api::EthPubSub, "pubsub".parse().unwrap());
		assert_eq!(Api::Personal, "personal".parse().unwrap());
		assert_eq!(Api::Signer, "signer".parse().unwrap());
		assert_eq!(Api::Parity, "parity".parse().unwrap());
		assert_eq!(Api::ParityAccounts, "parity_accounts".parse().unwrap());
		assert_eq!(Api::ParitySet, "parity_set".parse().unwrap());
		assert_eq!(Api::Traces, "traces".parse().unwrap());
		assert_eq!(Api::Rpc, "rpc".parse().unwrap());
		assert_eq!(Api::SecretStore, "secretstore".parse().unwrap());
		assert_eq!(Api::Whisper, "shh".parse().unwrap());
		assert_eq!(Api::WhisperPubSub, "shh_pubsub".parse().unwrap());
		assert!("rp".parse::<Api>().is_err());
	}

	#[test]
	fn test_api_set_default() {
		assert_eq!(ApiSet::UnsafeContext, ApiSet::default());
	}

	#[test]
	fn test_api_set_parsing() {
		assert_eq!(ApiSet::List(vec![Api::Web3, Api::Eth].into_iter().collect()), "web3,eth".parse().unwrap());
	}

	#[test]
	fn test_api_set_unsafe_context() {
		let expected = vec![
			// make sure this list contains only SAFE methods
			Api::Web3, Api::Net, Api::Eth, Api::EthPubSub, Api::Parity, Api::ParityPubSub, Api::Traces, Api::Rpc, Api::SecretStore, Api::Whisper, Api::WhisperPubSub,
		].into_iter().collect();
		assert_eq!(ApiSet::UnsafeContext.list_apis(), expected);
	}

	#[test]
	fn test_api_set_ipc_context() {
		let expected = vec![
			// safe
			Api::Web3, Api::Net, Api::Eth, Api::EthPubSub, Api::Parity, Api::ParityPubSub, Api::Traces, Api::Rpc, Api::SecretStore, Api::Whisper, Api::WhisperPubSub,
			// semi-safe
			Api::ParityAccounts
		].into_iter().collect();
		assert_eq!(ApiSet::IpcContext.list_apis(), expected);
	}

	#[test]
	fn test_api_set_safe_context() {
		let expected = vec![
			// safe
			Api::Web3, Api::Net, Api::Eth, Api::EthPubSub, Api::Parity, Api::ParityPubSub, Api::Traces, Api::Rpc, Api::SecretStore, Api::Whisper, Api::WhisperPubSub,
			// semi-safe
			Api::ParityAccounts,
			// Unsafe
			Api::ParitySet, Api::Signer,
		].into_iter().collect();
		assert_eq!(ApiSet::SafeContext.list_apis(), expected);
	}

	#[test]
	fn test_all_apis() {
		assert_eq!("all".parse::<ApiSet>().unwrap(), ApiSet::List(vec![
			Api::Web3, Api::Net, Api::Eth, Api::EthPubSub, Api::Parity, Api::ParityPubSub, Api::Traces, Api::Rpc, Api::SecretStore, Api::Whisper, Api::WhisperPubSub,
			Api::ParityAccounts,
			Api::ParitySet, Api::Signer,
			Api::Personal
		].into_iter().collect()));
	}

	#[test]
	fn test_all_without_personal_apis() {
		assert_eq!("personal,all,-personal".parse::<ApiSet>().unwrap(), ApiSet::List(vec![
			Api::Web3, Api::Net, Api::Eth, Api::EthPubSub, Api::Parity, Api::ParityPubSub, Api::Traces, Api::Rpc, Api::SecretStore, Api::Whisper, Api::WhisperPubSub,
			Api::ParityAccounts,
			Api::ParitySet, Api::Signer,
		].into_iter().collect()));
	}

	#[test]
	fn test_safe_parsing() {
		assert_eq!("safe".parse::<ApiSet>().unwrap(), ApiSet::List(vec![
			Api::Web3, Api::Net, Api::Eth, Api::EthPubSub, Api::Parity, Api::ParityPubSub, Api::Traces, Api::Rpc, Api::SecretStore, Api::Whisper, Api::WhisperPubSub,
		].into_iter().collect()));
	}
}<|MERGE_RESOLUTION|>--- conflicted
+++ resolved
@@ -355,19 +355,13 @@
 					}
 				}
 				Api::WhisperPubSub => {
-<<<<<<< HEAD
-					if let Some(ref whisper_rpc) = self.whisper_rpc {
-						let whisper = whisper_rpc.make_handler(self.net.clone());
-						handler.extend_with(::parity_whisper::rpc::WhisperPubSub::to_delegate(whisper));
-=======
 					if !for_generic_pubsub {
 						if let Some(ref whisper_rpc) = self.whisper_rpc {
-							let whisper = whisper_rpc.make_handler();
+							let whisper = whisper_rpc.make_handler(self.net.clone());
 							handler.extend_with(
 								::parity_whisper::rpc::WhisperPubSub::to_delegate(whisper)
 							);
 						}
->>>>>>> e84f3082
 					}
 				}
 			}
