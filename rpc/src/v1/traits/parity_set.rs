// Copyright 2015, 2016 Parity Technologies (UK) Ltd.
// This file is part of Parity.

// Parity is free software: you can redistribute it and/or modify
// it under the terms of the GNU General Public License as published by
// the Free Software Foundation, either version 3 of the License, or
// (at your option) any later version.

// Parity is distributed in the hope that it will be useful,
// but WITHOUT ANY WARRANTY; without even the implied warranty of
// MERCHANTABILITY or FITNESS FOR A PARTICULAR PURPOSE.  See the
// GNU General Public License for more details.

// You should have received a copy of the GNU General Public License
// along with Parity.  If not, see <http://www.gnu.org/licenses/>.

//! Parity-specific rpc interface for operations altering the settings.

use jsonrpc_core::Error;
use jsonrpc_macros::Ready;

<<<<<<< HEAD
use v1::helpers::auto_args::{Wrap, WrapAsync, Ready};
use v1::types::{Bytes, H160, H256, U256, ReleaseInfo};
=======
use v1::types::{Bytes, H160, H256, U256};
>>>>>>> 0b69e41b

build_rpc_trait! {
	/// Parity-specific rpc interface for operations altering the settings.
	pub trait ParitySet {
		/// Sets new minimal gas price for mined blocks.
		#[rpc(name = "parity_setMinGasPrice")]
		fn set_min_gas_price(&self, U256) -> Result<bool, Error>;

		/// Sets new gas floor target for mined blocks.
		#[rpc(name = "parity_setGasFloorTarget")]
		fn set_gas_floor_target(&self, U256) -> Result<bool, Error>;

		/// Sets new gas ceiling target for mined blocks.
		#[rpc(name = "parity_setGasCeilTarget")]
		fn set_gas_ceil_target(&self, U256) -> Result<bool, Error>;

		/// Sets new extra data for mined blocks.
		#[rpc(name = "parity_setExtraData")]
		fn set_extra_data(&self, Bytes) -> Result<bool, Error>;

		/// Sets new author for mined block.
		#[rpc(name = "parity_setAuthor")]
		fn set_author(&self, H160) -> Result<bool, Error>;

		/// Sets account for signing consensus messages.
		#[rpc(name = "parity_setEngineSigner")]
		fn set_engine_signer(&self, H160, String) -> Result<bool, Error>;

		/// Sets the limits for transaction queue.
		#[rpc(name = "parity_setTransactionsLimit")]
		fn set_transactions_limit(&self, usize) -> Result<bool, Error>;

		/// Sets the maximum amount of gas a single transaction may consume.
		#[rpc(name = "parity_setMaxTransactionGas")]
		fn set_tx_gas_limit(&self, U256) -> Result<bool, Error>;

		/// Add a reserved peer.
		#[rpc(name = "parity_addReservedPeer")]
		fn add_reserved_peer(&self, String) -> Result<bool, Error>;

		/// Remove a reserved peer.
		#[rpc(name = "parity_removeReservedPeer")]
		fn remove_reserved_peer(&self, String) -> Result<bool, Error>;

		/// Drop all non-reserved peers.
		#[rpc(name = "parity_dropNonReservedPeers")]
		fn drop_non_reserved_peers(&self) -> Result<bool, Error>;

		/// Accept non-reserved peers (default behavior)
		#[rpc(name = "parity_acceptNonReservedPeers")]
		fn accept_non_reserved_peers(&self) -> Result<bool, Error>;

		/// Start the network.
		///
		/// Deprecated. Use `set_mode("active")` instead.
		#[rpc(name = "parity_startNetwork")]
		fn start_network(&self) -> Result<bool, Error>;

		/// Stop the network.
		///
		/// Deprecated. Use `set_mode("offline")` instead.
		#[rpc(name = "parity_stopNetwork")]
		fn stop_network(&self) -> Result<bool, Error>;

		/// Set the mode. Argument must be one of: "active", "passive", "dark", "offline".
		#[rpc(name = "parity_setMode")]
		fn set_mode(&self, String) -> Result<bool, Error>;

		/// Hash a file content under given URL.
		#[rpc(async, name = "parity_hashContent")]
		fn hash_content(&self, Ready<H256>, String);

		/// Is there a release ready for install?
		#[rpc(name = "parity_upgradeReady")]
		fn upgrade_ready(&self) -> Result<Option<ReleaseInfo>, Error>;

		/// Execute a release which is ready according to upgrade_ready().
		#[rpc(name = "parity_executeUpgrade")]
		fn execute_upgrade(&self) -> Result<bool, Error>;
	}
}<|MERGE_RESOLUTION|>--- conflicted
+++ resolved
@@ -19,12 +19,7 @@
 use jsonrpc_core::Error;
 use jsonrpc_macros::Ready;
 
-<<<<<<< HEAD
-use v1::helpers::auto_args::{Wrap, WrapAsync, Ready};
 use v1::types::{Bytes, H160, H256, U256, ReleaseInfo};
-=======
-use v1::types::{Bytes, H160, H256, U256};
->>>>>>> 0b69e41b
 
 build_rpc_trait! {
 	/// Parity-specific rpc interface for operations altering the settings.
