--- conflicted
+++ resolved
@@ -127,14 +127,9 @@
 }
 
 impl Decodable for CostTable {
-<<<<<<< HEAD
-	fn decode<D>(decoder: &D) -> Result<Self, DecoderError> where D: Decoder {
-		let rlp = decoder.as_rlp();
+	fn decode(rlp: &UntrustedRlp) -> Result<Self, DecoderError> {
 		let base = rlp.val_at(0)?;
 
-=======
-	fn decode(rlp: &UntrustedRlp) -> Result<Self, DecoderError> {
->>>>>>> 044d0706
 		let mut headers = None;
 		let mut body = None;
 		let mut receipts = None;
