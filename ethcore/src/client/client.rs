--- conflicted
+++ resolved
@@ -433,17 +433,10 @@
 		block.try_seal(self.engine.deref().deref(), seal)
 	}
 
-<<<<<<< HEAD
-=======
-	fn engine(&self) -> &Engine {
-		self.engine.deref().deref()
-	}
-
 	fn vm_factory(&self) -> &EvmFactory {
 		&self.vm_factory
 	}
 
->>>>>>> 6cff5805
 	// TODO [todr] Should be moved to miner crate eventually.
 	fn prepare_sealing(&self, author: Address, gas_floor_target: U256, extra_data: Bytes, transactions: Vec<SignedTransaction>)
 		-> (Option<ClosedBlock>, HashSet<H256>) {
