// Copyright 2015, 2016 Ethcore (UK) Ltd.
// This file is part of Parity.

// Parity is free software: you can redistribute it and/or modify
// it under the terms of the GNU General Public License as published by
// the Free Software Foundation, either version 3 of the License, or
// (at your option) any later version.

// Parity is distributed in the hope that it will be useful,
// but WITHOUT ANY WARRANTY; without even the implied warranty of
// MERCHANTABILITY or FITNESS FOR A PARTICULAR PURPOSE.  See the
// GNU General Public License for more details.

// You should have received a copy of the GNU General Public License
// along with Parity.  If not, see <http://www.gnu.org/licenses/>.

//! Blockchain database.

use std::sync::atomic::{AtomicUsize, Ordering as AtomicOrder};
use util::*;
use header::*;
use extras::*;
use transaction::*;
use views::*;
use receipt::Receipt;
use chainfilter::{ChainFilter, BloomIndex, FilterDataSource};
use blockchain::block_info::{BlockInfo, BlockLocation};
use blockchain::best_block::BestBlock;
use blockchain::bloom_indexer::BloomIndexer;
use blockchain::tree_route::TreeRoute;
use blockchain::update::ExtrasUpdate;
use blockchain::CacheSize;

const BLOOM_INDEX_SIZE: usize = 16;
const BLOOM_LEVELS: u8 = 3;

/// Blockchain configuration.
#[derive(Debug)]
pub struct BlockChainConfig {
	/// Preferred cache size in bytes.
	pub pref_cache_size: usize,
	/// Maximum cache size in bytes.
	pub max_cache_size: usize,
}

impl Default for BlockChainConfig {
	fn default() -> Self {
		BlockChainConfig {
			pref_cache_size: 1 << 14,
			max_cache_size: 1 << 20,
		}
	}
}

/// Interface for querying blocks by hash and by number.
pub trait BlockProvider {
	/// Returns true if the given block is known
	/// (though not necessarily a part of the canon chain).
	fn is_known(&self, hash: &H256) -> bool;

	/// Get raw block data
	fn block(&self, hash: &H256) -> Option<Bytes>;

	/// Get the familial details concerning a block.
	fn block_details(&self, hash: &H256) -> Option<BlockDetails>;

	/// Get the hash of given block's number.
	fn block_hash(&self, index: BlockNumber) -> Option<H256>;

	/// Get the address of transaction with given hash.
	fn transaction_address(&self, hash: &H256) -> Option<TransactionAddress>;

	/// Get receipts of block with given hash.
	fn block_receipts(&self, hash: &H256) -> Option<BlockReceipts>;

	/// Get the partial-header of a block.
	fn block_header(&self, hash: &H256) -> Option<Header> {
		self.block(hash).map(|bytes| BlockView::new(&bytes).header())
	}

	/// Get a list of uncles for a given block.
	/// Returns None if block does not exist.
	fn uncles(&self, hash: &H256) -> Option<Vec<Header>> {
		self.block(hash).map(|bytes| BlockView::new(&bytes).uncles())
	}

	/// Get a list of uncle hashes for a given block.
	/// Returns None if block does not exist.
	fn uncle_hashes(&self, hash: &H256) -> Option<Vec<H256>> {
		self.block(hash).map(|bytes| BlockView::new(&bytes).uncle_hashes())
	}

	/// Get the number of given block's hash.
	fn block_number(&self, hash: &H256) -> Option<BlockNumber> {
		self.block(hash).map(|bytes| BlockView::new(&bytes).header_view().number())
	}

	/// Get transaction with given transaction hash.
	fn transaction(&self, address: &TransactionAddress) -> Option<LocalizedTransaction> {
		self.block(&address.block_hash).and_then(|bytes| BlockView::new(&bytes).localized_transaction_at(address.index))
	}

	/// Get a list of transactions for a given block.
	/// Returns None if block does not exist.
	fn transactions(&self, hash: &H256) -> Option<Vec<LocalizedTransaction>> {
		self.block(hash).map(|bytes| BlockView::new(&bytes).localized_transactions())
	}

	/// Returns reference to genesis hash.
	fn genesis_hash(&self) -> H256 {
		self.block_hash(0).expect("Genesis hash should always exist")
	}

	/// Returns the header of the genesis block.
	fn genesis_header(&self) -> Header {
		self.block_header(&self.genesis_hash()).unwrap()
	}

	/// Returns numbers of blocks containing given bloom.
	fn blocks_with_bloom(&self, bloom: &H2048, from_block: BlockNumber, to_block: BlockNumber) -> Vec<BlockNumber>;
}

#[derive(Debug, Hash, Eq, PartialEq, Clone)]
enum CacheID {
	Block(H256),
	Extras(ExtrasIndex, H256),
}

struct CacheManager {
	cache_usage: VecDeque<HashSet<CacheID>>,
	in_use: HashSet<CacheID>,
}

/// Structure providing fast access to blockchain data.
///
/// **Does not do input data verification.**
pub struct BlockChain {
	// All locks must be captured in the order declared here.
	pref_cache_size: AtomicUsize,
	max_cache_size: AtomicUsize,

	best_block: RwLock<BestBlock>,

	// block cache
	blocks: RwLock<HashMap<H256, Bytes>>,

	// extra caches
	block_details: RwLock<HashMap<H256, BlockDetails>>,
	block_hashes: RwLock<HashMap<BlockNumber, H256>>,
	transaction_addresses: RwLock<HashMap<H256, TransactionAddress>>,
	block_logs: RwLock<HashMap<H256, BlockLogBlooms>>,
	blocks_blooms: RwLock<HashMap<H256, BlocksBlooms>>,
	block_receipts: RwLock<HashMap<H256, BlockReceipts>>,

	extras_db: Database,
	blocks_db: Database,

	cache_man: RwLock<CacheManager>,

	// blooms indexing
	bloom_indexer: BloomIndexer,

	insert_lock: Mutex<()>
}

impl FilterDataSource for BlockChain {
	fn bloom_at_index(&self, bloom_index: &BloomIndex) -> Option<H2048> {
		let location = self.bloom_indexer.location(bloom_index);
		self.blocks_blooms(&location.hash).and_then(|blooms| blooms.blooms.into_iter().nth(location.index).cloned())
	}
}

impl BlockProvider for BlockChain {
	/// Returns true if the given block is known
	/// (though not necessarily a part of the canon chain).
	fn is_known(&self, hash: &H256) -> bool {
		self.query_extras_exist(hash, &self.block_details)
	}

	/// Get raw block data
	fn block(&self, hash: &H256) -> Option<Bytes> {
		{
			let read = self.blocks.read().unwrap();
			if let Some(v) = read.get(hash) {
				return Some(v.clone());
			}
		}

		let opt = self.blocks_db.get(hash)
			.expect("Low level database error. Some issue with disk?");

		self.note_used(CacheID::Block(hash.clone()));

		match opt {
			Some(b) => {
				let bytes: Bytes = b.to_vec();
				let mut write = self.blocks.write().unwrap();
				write.insert(hash.clone(), bytes.clone());
				Some(bytes)
			},
			None => None
		}
	}

	/// Get the familial details concerning a block.
	fn block_details(&self, hash: &H256) -> Option<BlockDetails> {
		self.query_extras(hash, &self.block_details)
	}

	/// Get the hash of given block's number.
	fn block_hash(&self, index: BlockNumber) -> Option<H256> {
		self.query_extras(&index, &self.block_hashes)
	}

	/// Get the address of transaction with given hash.
	fn transaction_address(&self, hash: &H256) -> Option<TransactionAddress> {
		self.query_extras(hash, &self.transaction_addresses)
	}

	/// Get receipts of block with given hash.
	fn block_receipts(&self, hash: &H256) -> Option<BlockReceipts> {
		self.query_extras(hash, &self.block_receipts)
	}

	/// Returns numbers of blocks containing given bloom.
	fn blocks_with_bloom(&self, bloom: &H2048, from_block: BlockNumber, to_block: BlockNumber) -> Vec<BlockNumber> {
		let filter = ChainFilter::new(self, self.bloom_indexer.index_size(), self.bloom_indexer.levels());
		filter.blocks_with_bloom(bloom, from_block as usize, to_block as usize).into_iter().map(|b| b as BlockNumber).collect()
	}
}

const COLLECTION_QUEUE_SIZE: usize = 8;

pub struct AncestryIter<'a> {
	current: H256,
	chain: &'a BlockChain,
}

impl<'a> Iterator for AncestryIter<'a> {
	type Item = H256;
	fn next(&mut self) -> Option<H256> {
		if self.current.is_zero() {
			Option::None
		} else {
			let mut n = self.chain.block_details(&self.current).unwrap().parent;
			mem::swap(&mut self.current, &mut n);
			Some(n)
		}
	}
}

impl BlockChain {
	/// Create new instance of blockchain from given Genesis
	pub fn new(config: BlockChainConfig, genesis: &[u8], path: &Path) -> BlockChain {
		// open extras db
		let mut extras_path = path.to_path_buf();
		extras_path.push("extras");
		let extras_db = Database::open_default(extras_path.to_str().unwrap()).unwrap();

		// open blocks db
		let mut blocks_path = path.to_path_buf();
		blocks_path.push("blocks");
		let blocks_db = Database::open_default(blocks_path.to_str().unwrap()).unwrap();

		let mut cache_man = CacheManager{cache_usage: VecDeque::new(), in_use: HashSet::new()};
		(0..COLLECTION_QUEUE_SIZE).foreach(|_| cache_man.cache_usage.push_back(HashSet::new()));

		let bc = BlockChain {
			pref_cache_size: AtomicUsize::new(config.pref_cache_size),
			max_cache_size: AtomicUsize::new(config.max_cache_size),
			best_block: RwLock::new(BestBlock::default()),
			blocks: RwLock::new(HashMap::new()),
			block_details: RwLock::new(HashMap::new()),
			block_hashes: RwLock::new(HashMap::new()),
			transaction_addresses: RwLock::new(HashMap::new()),
			block_logs: RwLock::new(HashMap::new()),
			blocks_blooms: RwLock::new(HashMap::new()),
			block_receipts: RwLock::new(HashMap::new()),
			extras_db: extras_db,
			blocks_db: blocks_db,
			cache_man: RwLock::new(cache_man),
			bloom_indexer: BloomIndexer::new(BLOOM_INDEX_SIZE, BLOOM_LEVELS),
			insert_lock: Mutex::new(()),
		};

		// load best block
		let best_block_hash = match bc.extras_db.get(b"best").unwrap() {
			Some(best) => H256::from_slice(&best),
			None => {
				// best block does not exist
				// we need to insert genesis into the cache
				let block = BlockView::new(genesis);
				let header = block.header_view();
				let hash = block.sha3();

				let details = BlockDetails {
					number: header.number(),
					total_difficulty: header.difficulty(),
					parent: header.parent_hash(),
					children: vec![]
				};

				bc.blocks_db.put(&hash, genesis).unwrap();

				let batch = DBTransaction::new();
				batch.put_extras(&hash, &details);
				batch.put_extras(&header.number(), &hash);
				batch.put(b"best", &hash).unwrap();
				bc.extras_db.write(batch).unwrap();

				hash
			}
		};

		{
			let mut best_block = bc.best_block.write().unwrap();
			best_block.number = bc.block_number(&best_block_hash).unwrap();
			best_block.total_difficulty = bc.block_details(&best_block_hash).unwrap().total_difficulty;
			best_block.hash = best_block_hash;
		}

		bc
	}

	/// Set the cache configuration.
	pub fn configure_cache(&self, pref_cache_size: usize, max_cache_size: usize) {
		self.pref_cache_size.store(pref_cache_size, AtomicOrder::Relaxed);
		self.max_cache_size.store(max_cache_size, AtomicOrder::Relaxed);
	}

	/// Returns a tree route between `from` and `to`, which is a tuple of:
	///
	/// - a vector of hashes of all blocks, ordered from `from` to `to`.
	///
	/// - common ancestor of these blocks.
	///
	/// - an index where best common ancestor would be
	///
	/// 1.) from newer to older
	///
	/// - bc: `A1 -> A2 -> A3 -> A4 -> A5`
	/// - from: A5, to: A4
	/// - route:
	///
	///   ```json
	///   { blocks: [A5], ancestor: A4, index: 1 }
	///   ```
	///
	/// 2.) from older to newer
	///
	/// - bc: `A1 -> A2 -> A3 -> A4 -> A5`
	/// - from: A3, to: A4
	/// - route:
	///
	///   ```json
	///   { blocks: [A4], ancestor: A3, index: 0 }
	///   ```
	///
	/// 3.) fork:
	///
	/// - bc:
	///
	///   ```text
	///   A1 -> A2 -> A3 -> A4
	///              -> B3 -> B4
	///   ```
	/// - from: B4, to: A4
	/// - route:
	///
	///   ```json
	///   { blocks: [B4, B3, A3, A4], ancestor: A2, index: 2 }
	///   ```
	pub fn tree_route(&self, from: H256, to: H256) -> TreeRoute {
		let mut from_branch = vec![];
		let mut to_branch = vec![];

		let mut from_details = self.block_details(&from).expect(&format!("0. Expected to find details for block {:?}", from));
		let mut to_details = self.block_details(&to).expect(&format!("1. Expected to find details for block {:?}", to));
		let mut current_from = from;
		let mut current_to = to;

		// reset from && to to the same level
		while from_details.number > to_details.number {
			from_branch.push(current_from);
			current_from = from_details.parent.clone();
			from_details = self.block_details(&from_details.parent).expect(&format!("2. Expected to find details for block {:?}", from_details.parent));
		}

		while to_details.number > from_details.number {
			to_branch.push(current_to);
			current_to = to_details.parent.clone();
			to_details = self.block_details(&to_details.parent).expect(&format!("3. Expected to find details for block {:?}", to_details.parent));
		}

		assert_eq!(from_details.number, to_details.number);

		// move to shared parent
		while current_from != current_to {
			from_branch.push(current_from);
			current_from = from_details.parent.clone();
			from_details = self.block_details(&from_details.parent).expect(&format!("4. Expected to find details for block {:?}", from_details.parent));

			to_branch.push(current_to);
			current_to = to_details.parent.clone();
			to_details = self.block_details(&to_details.parent).expect(&format!("5. Expected to find details for block {:?}", from_details.parent));
		}

		let index = from_branch.len();

		from_branch.extend(to_branch.into_iter().rev());

		TreeRoute {
			blocks: from_branch,
			ancestor: current_from,
			index: index
		}
	}

	/// Inserts the block into backing cache database.
	/// Expects the block to be valid and already verified.
	/// If the block is already known, does nothing.
	pub fn insert_block(&self, bytes: &[u8], receipts: Vec<Receipt>) {
		// create views onto rlp
		let block = BlockView::new(bytes);
		let header = block.header_view();
		let hash = header.sha3();

		if self.is_known(&hash) {
			return;
		}

		let _lock = self.insert_lock.lock();
		// store block in db
		self.blocks_db.put(&hash, &bytes).unwrap();

		let info = self.block_info(bytes);

		self.apply_update(ExtrasUpdate {
			block_hashes: self.prepare_block_hashes_update(bytes, &info),
			block_details: self.prepare_block_details_update(bytes, &info),
			block_receipts: self.prepare_block_receipts_update(receipts, &info),
			transactions_addresses: self.prepare_transaction_addresses_update(bytes, &info),
			blocks_blooms: self.prepare_block_blooms_update(bytes, &info),
			info: info
		});
	}

	/// Applies extras update.
	fn apply_update(&self, update: ExtrasUpdate) {
		let batch = DBTransaction::new();
		batch.put(b"best", &update.info.hash).unwrap();

		// These cached values must be updated atomically
		{
			let mut best_block = self.best_block.write().unwrap();
			let mut write_hashes = self.block_hashes.write().unwrap();
			let mut write_txs = self.transaction_addresses.write().unwrap();

			// update best block
			match update.info.location {
				BlockLocation::Branch => (),
				_ => {
					*best_block = BestBlock {
						hash: update.info.hash,
						number: update.info.number,
						total_difficulty: update.info.total_difficulty
					};
				}
			}

			for (number, hash) in &update.block_hashes {
				batch.put_extras(number, hash);
				write_hashes.remove(number);
			}

<<<<<<< HEAD
			for (hash, tx_address) in &update.transactions_addresses {
				batch.put_extras(hash, tx_address);
				write_txs.remove(hash);
			}
=======
		let mut write_details = self.block_details.write().unwrap();
		for (hash, details) in update.block_details.into_iter() {
			batch.put_extras(&hash, &details);
			write_details.insert(hash.clone(), details);
			self.note_used(CacheID::Extras(ExtrasIndex::BlockDetails, hash));
>>>>>>> 7e9f1375
		}

		{
			let mut write_details = self.block_details.write().unwrap();
			for (hash, details) in update.block_details.into_iter() {
				batch.put_extras(&hash, &details);
				self.note_used(CacheID::Extras(ExtrasIndex::BlockDetails, hash.clone()));
				write_details.insert(hash, details);
			}
		}

		{
			let mut write_receipts = self.block_receipts.write().unwrap();
			for (hash, receipt) in &update.block_receipts {
				batch.put_extras(hash, receipt);
				write_receipts.remove(hash);
			}
		}

		{
			let mut write_blocks_blooms = self.blocks_blooms.write().unwrap();
			for (bloom_hash, blocks_bloom) in &update.blocks_blooms {
				batch.put_extras(bloom_hash, blocks_bloom);
				write_blocks_blooms.remove(bloom_hash);
			}
		}

		// update extras database
		self.extras_db.write(batch).unwrap();
	}

	/// Iterator that lists `first` and then all of `first`'s ancestors, by hash.
	pub fn ancestry_iter(&self, first: H256) -> Option<AncestryIter> {
		if self.is_known(&first) {
			Some(AncestryIter {
				current: first,
				chain: &self,
			})
		} else {
			None
		}
	}

	/// Given a block's `parent`, find every block header which represents a valid possible uncle.
	pub fn find_uncle_headers(&self, parent: &H256, uncle_generations: usize) -> Option<Vec<Header>> {
		if !self.is_known(parent) { return None; }

		let mut excluded = HashSet::new();
		for a in self.ancestry_iter(parent.clone()).unwrap().take(uncle_generations) {
			excluded.extend(self.uncle_hashes(&a).unwrap().into_iter());
			excluded.insert(a);
		}

		let mut ret = Vec::new();
		for a in self.ancestry_iter(parent.clone()).unwrap().skip(1).take(uncle_generations) {
			ret.extend(self.block_details(&a).unwrap().children.iter()
				.filter_map(|h| if excluded.contains(h) { None } else { self.block_header(h) })
			);
		}
		Some(ret)
	}

	/// Get inserted block info which is critical to preapre extras updates.
	fn block_info(&self, block_bytes: &[u8]) -> BlockInfo {
		let block = BlockView::new(block_bytes);
		let header = block.header_view();
		let hash = block.sha3();
		let number = header.number();
		let parent_hash = header.parent_hash();
		let parent_details = self.block_details(&parent_hash).expect(format!("Invalid parent hash: {:?}", parent_hash).as_ref());
		let total_difficulty = parent_details.total_difficulty + header.difficulty();
		let is_new_best = total_difficulty > self.best_block_total_difficulty();

		BlockInfo {
			hash: hash,
			number: number,
			total_difficulty: total_difficulty,
			location: if is_new_best {
				// on new best block we need to make sure that all ancestors
				// are moved to "canon chain"
				// find the route between old best block and the new one
				let best_hash = self.best_block_hash();
				let route = self.tree_route(best_hash, parent_hash);

				assert_eq!(number, parent_details.number + 1);

				match route.blocks.len() {
					0 => BlockLocation::CanonChain,
					_ => BlockLocation::BranchBecomingCanonChain {
						ancestor: route.ancestor,
						route: route.blocks.into_iter().skip(route.index).collect()
					}
				}
			} else {
				BlockLocation::Branch
			}
		}
	}

	/// This function returns modified block hashes.
	fn prepare_block_hashes_update(&self, block_bytes: &[u8], info: &BlockInfo) -> HashMap<BlockNumber, H256> {
		let mut block_hashes = HashMap::new();
		let block = BlockView::new(block_bytes);
		let header = block.header_view();
		let number = header.number();

		match info.location {
			BlockLocation::Branch => (),
			BlockLocation::CanonChain => {
				block_hashes.insert(number, info.hash.clone());
			},
			BlockLocation::BranchBecomingCanonChain { ref ancestor, ref route } => {
				let ancestor_number = self.block_number(ancestor).unwrap();
				let start_number = ancestor_number + 1;

				for (index, hash) in route.iter().cloned().enumerate() {
					block_hashes.insert(start_number + index as BlockNumber, hash);
				}

				block_hashes.insert(number, info.hash.clone());
			}
		}

		block_hashes
	}

	/// This function returns modified block details.
	fn prepare_block_details_update(&self, block_bytes: &[u8], info: &BlockInfo) -> HashMap<H256, BlockDetails> {
		let block = BlockView::new(block_bytes);
		let header = block.header_view();
		let parent_hash = header.parent_hash();

		// update parent
		let mut parent_details = self.block_details(&parent_hash).expect(format!("Invalid parent hash: {:?}", parent_hash).as_ref());
		parent_details.children.push(info.hash.clone());

		// create current block details
		let details = BlockDetails {
			number: header.number(),
			total_difficulty: info.total_difficulty,
			parent: parent_hash.clone(),
			children: vec![]
		};

		// write to batch
		let mut block_details = HashMap::new();
		block_details.insert(parent_hash, parent_details);
		block_details.insert(info.hash.clone(), details);
		block_details
	}

	/// This function returns modified block receipts.
	fn prepare_block_receipts_update(&self, receipts: Vec<Receipt>, info: &BlockInfo) -> HashMap<H256, BlockReceipts> {
		let mut block_receipts = HashMap::new();
		block_receipts.insert(info.hash.clone(), BlockReceipts::new(receipts));
		block_receipts
	}

	/// This function returns modified transaction addresses.
	fn prepare_transaction_addresses_update(&self, block_bytes: &[u8], info: &BlockInfo) -> HashMap<H256, TransactionAddress> {
		let block = BlockView::new(block_bytes);
		let transaction_hashes = block.transaction_hashes();

		transaction_hashes.into_iter()
			.enumerate()
			.fold(HashMap::new(), |mut acc, (i ,tx_hash)| {
				acc.insert(tx_hash, TransactionAddress {
					block_hash: info.hash.clone(),
					index: i
				});
				acc
			})
	}

	/// This functions returns modified blocks blooms.
	///
	/// To accelerate blooms lookups, blomms are stored in multiple
	/// layers (BLOOM_LEVELS, currently 3).
	/// ChainFilter is responsible for building and rebuilding these layers.
	/// It returns them in HashMap, where values are Blooms and
	/// keys are BloomIndexes. BloomIndex represents bloom location on one
	/// of these layers.
	///
	/// To reduce number of queries to databse, block blooms are stored
	/// in BlocksBlooms structure which contains info about several
	/// (BLOOM_INDEX_SIZE, currently 16) consecutive blocks blooms.
	///
	/// Later, BloomIndexer is used to map bloom location on filter layer (BloomIndex)
	/// to bloom location in database (BlocksBloomLocation).
	///
	fn prepare_block_blooms_update(&self, block_bytes: &[u8], info: &BlockInfo) -> HashMap<H256, BlocksBlooms> {
		let block = BlockView::new(block_bytes);
		let header = block.header_view();

		let modified_blooms = match info.location {
			BlockLocation::Branch => HashMap::new(),
			BlockLocation::CanonChain => {
				ChainFilter::new(self, self.bloom_indexer.index_size(), self.bloom_indexer.levels())
					.add_bloom(&header.log_bloom(), header.number() as usize)
			},
			BlockLocation::BranchBecomingCanonChain { ref ancestor, ref route } => {
				let ancestor_number = self.block_number(ancestor).unwrap();
				let start_number = ancestor_number + 1;

				let mut blooms: Vec<H2048> = route.iter()
					.map(|hash| self.block(hash).unwrap())
					.map(|bytes| BlockView::new(&bytes).header_view().log_bloom())
					.collect();

				blooms.push(header.log_bloom());

				ChainFilter::new(self, self.bloom_indexer.index_size(), self.bloom_indexer.levels())
					.reset_chain_head(&blooms, start_number as usize, self.best_block_number() as usize)
			}
		};

		modified_blooms.into_iter()
			.fold(HashMap::new(), | mut acc, (bloom_index, bloom) | {
			{
				let location = self.bloom_indexer.location(&bloom_index);
				let mut blocks_blooms = acc
					.entry(location.hash.clone())
					.or_insert_with(|| self.blocks_blooms(&location.hash).unwrap_or_else(BlocksBlooms::new));
				assert_eq!(self.bloom_indexer.index_size(), blocks_blooms.blooms.len());
				blocks_blooms.blooms[location.index] = bloom;
			}
			acc
		})
	}

	/// Get best block hash.
	pub fn best_block_hash(&self) -> H256 {
		self.best_block.read().unwrap().hash.clone()
	}

	/// Get best block number.
	pub fn best_block_number(&self) -> BlockNumber {
		self.best_block.read().unwrap().number
	}

	/// Get best block total difficulty.
	pub fn best_block_total_difficulty(&self) -> U256 {
		self.best_block.read().unwrap().total_difficulty
	}

	/// Get block blooms.
	fn blocks_blooms(&self, hash: &H256) -> Option<BlocksBlooms> {
		self.query_extras(hash, &self.blocks_blooms)
	}

	fn query_extras<K, T>(&self, hash: &K, cache: &RwLock<HashMap<K, T>>) -> Option<T> where
		T: Clone + Decodable + ExtrasIndexable,
		K: ExtrasSliceConvertable + Eq + Hash + Clone {
		{
			let read = cache.read().unwrap();
			if let Some(v) = read.get(hash) {
				return Some(v.clone());
			}
		}

		if let Some(h) = hash.as_h256() {
			self.note_used(CacheID::Extras(T::extras_index(), h.clone()));
		}

		self.extras_db.get_extras(hash).map(| t: T | {
			let mut write = cache.write().unwrap();
			write.insert(hash.clone(), t.clone());
			t
		})
	}

	fn query_extras_exist<K, T>(&self, hash: &K, cache: &RwLock<HashMap<K, T>>) -> bool where
		K: ExtrasSliceConvertable + Eq + Hash + Clone,
		T: ExtrasIndexable {
		{
			let read = cache.read().unwrap();
			if let Some(_) = read.get(hash) {
				return true;
			}
		}

		self.extras_db.extras_exists::<_, T>(hash)
	}

	/// Get current cache size.
	pub fn cache_size(&self) -> CacheSize {
		CacheSize {
			blocks: self.blocks.read().unwrap().heap_size_of_children(),
			block_details: self.block_details.read().unwrap().heap_size_of_children(),
			transaction_addresses: self.transaction_addresses.read().unwrap().heap_size_of_children(),
			block_logs: self.block_logs.read().unwrap().heap_size_of_children(),
			blocks_blooms: self.blocks_blooms.read().unwrap().heap_size_of_children(),
			block_receipts: self.block_receipts.read().unwrap().heap_size_of_children()
		}
	}

	/// Let the cache system know that a cacheable item has been used.
	fn note_used(&self, id: CacheID) {
		let mut cache_man = self.cache_man.write().unwrap();
		if !cache_man.cache_usage[0].contains(&id) {
			cache_man.cache_usage[0].insert(id.clone());
			if cache_man.in_use.contains(&id) {
				if let Some(c) = cache_man.cache_usage.iter_mut().skip(1).find(|e|e.contains(&id)) {
					c.remove(&id);
				}
			} else {
				cache_man.in_use.insert(id);
			}
		}
	}

	/// Ticks our cache system and throws out any old data.
	pub fn collect_garbage(&self) {
		if self.cache_size().total() < self.pref_cache_size.load(AtomicOrder::Relaxed) { return; }

		for _ in 0..COLLECTION_QUEUE_SIZE {
			{
				let mut blocks = self.blocks.write().unwrap();
				let mut block_details = self.block_details.write().unwrap();
				let mut block_hashes = self.block_hashes.write().unwrap();
				let mut transaction_addresses = self.transaction_addresses.write().unwrap();
				let mut block_logs = self.block_logs.write().unwrap();
				let mut blocks_blooms = self.blocks_blooms.write().unwrap();
				let mut block_receipts = self.block_receipts.write().unwrap();
				let mut cache_man = self.cache_man.write().unwrap();

				for id in cache_man.cache_usage.pop_back().unwrap().into_iter() {
					cache_man.in_use.remove(&id);
					match id {
						CacheID::Block(h) => { blocks.remove(&h); },
						CacheID::Extras(ExtrasIndex::BlockDetails, h) => { block_details.remove(&h); },
						CacheID::Extras(ExtrasIndex::TransactionAddress, h) => { transaction_addresses.remove(&h); },
						CacheID::Extras(ExtrasIndex::BlockLogBlooms, h) => { block_logs.remove(&h); },
						CacheID::Extras(ExtrasIndex::BlocksBlooms, h) => { blocks_blooms.remove(&h); },
						CacheID::Extras(ExtrasIndex::BlockReceipts, h) => { block_receipts.remove(&h); },
						_ => panic!(),
					}
				}
				cache_man.cache_usage.push_front(HashSet::new());

				// TODO: handle block_hashes properly.
				block_hashes.clear();

				blocks.shrink_to_fit();
				block_details.shrink_to_fit();
<<<<<<< HEAD
				block_hashes.shrink_to_fit();
				transaction_addresses.shrink_to_fit();
				block_logs.shrink_to_fit();
				blocks_blooms.shrink_to_fit();
				block_receipts.shrink_to_fit();
=======
 				block_hashes.shrink_to_fit();
 				transaction_addresses.shrink_to_fit();
 				block_logs.shrink_to_fit();
 				blocks_blooms.shrink_to_fit();
 				block_receipts.shrink_to_fit();
>>>>>>> 7e9f1375
			}
			if self.cache_size().total() < self.max_cache_size.load(AtomicOrder::Relaxed) { break; }
		}

		// TODO: m_lastCollection = chrono::system_clock::now();
	}
}

#[cfg(test)]
mod tests {
	use std::str::FromStr;
	use rustc_serialize::hex::FromHex;
	use util::hash::*;
	use util::sha3::Hashable;
	use blockchain::{BlockProvider, BlockChain, BlockChainConfig};
	use tests::helpers::*;
	use devtools::*;
	use blockchain::generator::{ChainGenerator, ChainIterator, BlockFinalizer};
	use views::BlockView;

	#[test]
	fn basic_blockchain_insert() {
		let mut canon_chain = ChainGenerator::default();
		let mut finalizer = BlockFinalizer::default();
		let genesis = canon_chain.generate(&mut finalizer).unwrap();
		let first = canon_chain.generate(&mut finalizer).unwrap();
		let genesis_hash = BlockView::new(&genesis).header_view().sha3();
		let first_hash = BlockView::new(&first).header_view().sha3();

		let temp = RandomTempPath::new();
		let bc = BlockChain::new(BlockChainConfig::default(), &genesis, temp.as_path());

		assert_eq!(bc.genesis_hash(), genesis_hash.clone());
		assert_eq!(bc.best_block_number(), 0);
		assert_eq!(bc.best_block_hash(), genesis_hash.clone());
		assert_eq!(bc.block_hash(0), Some(genesis_hash.clone()));
		assert_eq!(bc.block_hash(1), None);
		assert_eq!(bc.block_details(&genesis_hash).unwrap().children, vec![]);

		bc.insert_block(&first, vec![]);

		assert_eq!(bc.block_hash(0), Some(genesis_hash.clone()));
		assert_eq!(bc.best_block_number(), 1);
		assert_eq!(bc.best_block_hash(), first_hash.clone());
		assert_eq!(bc.block_hash(1), Some(first_hash.clone()));
		assert_eq!(bc.block_details(&first_hash).unwrap().parent, genesis_hash.clone());
		assert_eq!(bc.block_details(&genesis_hash).unwrap().children, vec![first_hash.clone()]);
		assert_eq!(bc.block_hash(2), None);
	}

	#[test]
	fn check_ancestry_iter() {
		let mut canon_chain = ChainGenerator::default();
		let mut finalizer = BlockFinalizer::default();
		let genesis = canon_chain.generate(&mut finalizer).unwrap();
		let genesis_hash = BlockView::new(&genesis).header_view().sha3();

		let temp = RandomTempPath::new();
		let bc = BlockChain::new(BlockChainConfig::default(), &genesis, temp.as_path());

		let mut block_hashes = vec![genesis_hash.clone()];
		for _ in 0..10 {
			let block = canon_chain.generate(&mut finalizer).unwrap();
			block_hashes.push(BlockView::new(&block).header_view().sha3());
			bc.insert_block(&block, vec![]);
		}

		block_hashes.reverse();

		assert_eq!(bc.ancestry_iter(block_hashes[0].clone()).unwrap().collect::<Vec<_>>(), block_hashes)
	}

	#[test]
	#[cfg_attr(feature="dev", allow(cyclomatic_complexity))]
	fn test_find_uncles() {
		let mut canon_chain = ChainGenerator::default();
		let mut finalizer = BlockFinalizer::default();
		let genesis = canon_chain.generate(&mut finalizer).unwrap();
		let b1b = canon_chain.fork(1).generate(&mut finalizer.fork()).unwrap();
		let b1a = canon_chain.generate(&mut finalizer).unwrap();
		let b2b = canon_chain.fork(1).generate(&mut finalizer.fork()).unwrap();
		let b2a = canon_chain.generate(&mut finalizer).unwrap();
		let b3b = canon_chain.fork(1).generate(&mut finalizer.fork()).unwrap();
		let b3a = canon_chain.generate(&mut finalizer).unwrap();
		let b4b = canon_chain.fork(1).generate(&mut finalizer.fork()).unwrap();
		let b4a = canon_chain.generate(&mut finalizer).unwrap();
		let b5b = canon_chain.fork(1).generate(&mut finalizer.fork()).unwrap();
		let b5a = canon_chain.generate(&mut finalizer).unwrap();

		let temp = RandomTempPath::new();
		let bc = BlockChain::new(BlockChainConfig::default(), &genesis, temp.as_path());
		bc.insert_block(&b1a, vec![]);
		bc.insert_block(&b1b, vec![]);
		bc.insert_block(&b2a, vec![]);
		bc.insert_block(&b2b, vec![]);
		bc.insert_block(&b3a, vec![]);
		bc.insert_block(&b3b, vec![]);
		bc.insert_block(&b4a, vec![]);
		bc.insert_block(&b4b, vec![]);
		bc.insert_block(&b5a, vec![]);
		bc.insert_block(&b5b, vec![]);

		assert_eq!(
			[&b4b, &b3b, &b2b].iter().map(|b| BlockView::new(b).header()).collect::<Vec<_>>(),
			bc.find_uncle_headers(&BlockView::new(&b4a).header_view().sha3(), 3).unwrap()
		);

		// TODO: insert block that already includes one of them as an uncle to check it's not allowed.
	}

	#[test]
	#[cfg_attr(feature="dev", allow(cyclomatic_complexity))]
	fn test_small_fork() {
		let mut canon_chain = ChainGenerator::default();
		let mut finalizer = BlockFinalizer::default();
		let genesis = canon_chain.generate(&mut finalizer).unwrap();
		let b1 = canon_chain.generate(&mut finalizer).unwrap();
		let b2 = canon_chain.generate(&mut finalizer).unwrap();
		let b3b = canon_chain.fork(1).generate(&mut finalizer.fork()).unwrap();
		let b3a = canon_chain.generate(&mut finalizer).unwrap();

		let genesis_hash = BlockView::new(&genesis).header_view().sha3();
		let b1_hash= BlockView::new(&b1).header_view().sha3();
		let b2_hash= BlockView::new(&b2).header_view().sha3();
		let b3a_hash= BlockView::new(&b3a).header_view().sha3();
		let b3b_hash= BlockView::new(&b3b).header_view().sha3();

		// b3a is a part of canon chain, whereas b3b is part of sidechain
		let best_block_hash = b3a_hash.clone();

		let temp = RandomTempPath::new();
		let bc = BlockChain::new(BlockChainConfig::default(), &genesis, temp.as_path());
		bc.insert_block(&b1, vec![]);
		bc.insert_block(&b2, vec![]);
		bc.insert_block(&b3a, vec![]);
		bc.insert_block(&b3b, vec![]);

		assert_eq!(bc.best_block_hash(), best_block_hash);
		assert_eq!(bc.block_number(&genesis_hash).unwrap(), 0);
		assert_eq!(bc.block_number(&b1_hash).unwrap(), 1);
		assert_eq!(bc.block_number(&b2_hash).unwrap(), 2);
		assert_eq!(bc.block_number(&b3a_hash).unwrap(), 3);
		assert_eq!(bc.block_number(&b3b_hash).unwrap(), 3);

		assert_eq!(bc.block_hash(0).unwrap(), genesis_hash);
		assert_eq!(bc.block_hash(1).unwrap(), b1_hash);
		assert_eq!(bc.block_hash(2).unwrap(), b2_hash);
		assert_eq!(bc.block_hash(3).unwrap(), b3a_hash);

		// test trie route
		let r0_1 = bc.tree_route(genesis_hash.clone(), b1_hash.clone());
		assert_eq!(r0_1.ancestor, genesis_hash);
		assert_eq!(r0_1.blocks, [b1_hash.clone()]);
		assert_eq!(r0_1.index, 0);

		let r0_2 = bc.tree_route(genesis_hash.clone(), b2_hash.clone());
		assert_eq!(r0_2.ancestor, genesis_hash);
		assert_eq!(r0_2.blocks, [b1_hash.clone(), b2_hash.clone()]);
		assert_eq!(r0_2.index, 0);

		let r1_3a = bc.tree_route(b1_hash.clone(), b3a_hash.clone());
		assert_eq!(r1_3a.ancestor, b1_hash);
		assert_eq!(r1_3a.blocks, [b2_hash.clone(), b3a_hash.clone()]);
		assert_eq!(r1_3a.index, 0);

		let r1_3b = bc.tree_route(b1_hash.clone(), b3b_hash.clone());
		assert_eq!(r1_3b.ancestor, b1_hash);
		assert_eq!(r1_3b.blocks, [b2_hash.clone(), b3b_hash.clone()]);
		assert_eq!(r1_3b.index, 0);

		let r3a_3b = bc.tree_route(b3a_hash.clone(), b3b_hash.clone());
		assert_eq!(r3a_3b.ancestor, b2_hash);
		assert_eq!(r3a_3b.blocks, [b3a_hash.clone(), b3b_hash.clone()]);
		assert_eq!(r3a_3b.index, 1);

		let r1_0 = bc.tree_route(b1_hash.clone(), genesis_hash.clone());
		assert_eq!(r1_0.ancestor, genesis_hash);
		assert_eq!(r1_0.blocks, [b1_hash.clone()]);
		assert_eq!(r1_0.index, 1);

		let r2_0 = bc.tree_route(b2_hash.clone(), genesis_hash.clone());
		assert_eq!(r2_0.ancestor, genesis_hash);
		assert_eq!(r2_0.blocks, [b2_hash.clone(), b1_hash.clone()]);
		assert_eq!(r2_0.index, 2);

		let r3a_1 = bc.tree_route(b3a_hash.clone(), b1_hash.clone());
		assert_eq!(r3a_1.ancestor, b1_hash);
		assert_eq!(r3a_1.blocks, [b3a_hash.clone(), b2_hash.clone()]);
		assert_eq!(r3a_1.index, 2);

		let r3b_1 = bc.tree_route(b3b_hash.clone(), b1_hash.clone());
		assert_eq!(r3b_1.ancestor, b1_hash);
		assert_eq!(r3b_1.blocks, [b3b_hash.clone(), b2_hash.clone()]);
		assert_eq!(r3b_1.index, 2);

		let r3b_3a = bc.tree_route(b3b_hash.clone(), b3a_hash.clone());
		assert_eq!(r3b_3a.ancestor, b2_hash);
		assert_eq!(r3b_3a.blocks, [b3b_hash.clone(), b3a_hash.clone()]);
		assert_eq!(r3b_3a.index, 1);
	}

	#[test]
	fn test_reopen_blockchain_db() {
		let mut canon_chain = ChainGenerator::default();
		let mut finalizer = BlockFinalizer::default();
		let genesis = canon_chain.generate(&mut finalizer).unwrap();
		let first = canon_chain.generate(&mut finalizer).unwrap();
		let genesis_hash = BlockView::new(&genesis).header_view().sha3();
		let first_hash = BlockView::new(&first).header_view().sha3();

		let temp = RandomTempPath::new();
		{
			let bc = BlockChain::new(BlockChainConfig::default(), &genesis, temp.as_path());
			assert_eq!(bc.best_block_hash(), genesis_hash);
			bc.insert_block(&first, vec![]);
			assert_eq!(bc.best_block_hash(), first_hash);
		}

		{
			let bc = BlockChain::new(BlockChainConfig::default(), &genesis, temp.as_path());
			assert_eq!(bc.best_block_hash(), first_hash);
		}
	}

	#[test]
	fn can_contain_arbitrary_block_sequence() {
		let bc_result = generate_dummy_blockchain(50);
		let bc = bc_result.reference();
		assert_eq!(bc.best_block_number(), 49);
	}

	#[test]
	fn can_collect_garbage() {
		let bc_result = generate_dummy_blockchain(3000);
		let bc = bc_result.reference();

		assert_eq!(bc.best_block_number(), 2999);
		let best_hash = bc.best_block_hash();
		let mut block_header = bc.block_header(&best_hash);

		while !block_header.is_none() {
			block_header = bc.block_header(&block_header.unwrap().parent_hash);
		}
		assert!(bc.cache_size().blocks > 1024 * 1024);

		for _ in 0..2 {
			bc.collect_garbage();
		}
		assert!(bc.cache_size().blocks < 1024 * 1024);
	}

	#[test]
	fn can_contain_arbitrary_block_sequence_with_extra() {
		let bc_result = generate_dummy_blockchain_with_extra(25);
		let bc = bc_result.reference();
		assert_eq!(bc.best_block_number(), 24);
	}

	#[test]
	fn can_contain_only_genesis_block() {
		let bc_result = generate_dummy_empty_blockchain();
		let bc = bc_result.reference();
		assert_eq!(bc.best_block_number(), 0);
	}

	#[test]
	fn find_transaction_by_hash() {
		let genesis = "f901fcf901f7a00000000000000000000000000000000000000000000000000000000000000000a01dcc4de8dec75d7aab85b567b6ccd41ad312451b948a7413f0a142fd40d49347948888f1f195afa192cfee860698584c030f4c9db1a0af81e09f8c46ca322193edfda764fa7e88e81923f802f1d325ec0b0308ac2cd0a056e81f171bcc55a6ff8345e692c0f86e5b48e01b996cadc001622fb5e363b421a056e81f171bcc55a6ff8345e692c0f86e5b48e01b996cadc001622fb5e363b421b9010000000000000000000000000000000000000000000000000000000000000000000000000000000000000000000000000000000000000000000000000000000000000000000000000000000000000000000000000000000000000000000000000000000000000000000000000000000000000000000000000000000000000000000000000000000000000000000000000000000000000000000000000000000000000000000000000000000000000000000000000000000000000000000000000000000000000000000000000000000000000000000000000000000000000000000000000000000000000000000000000000000000000000000000000000000000830200008083023e38808454c98c8142a056e81f171bcc55a6ff8345e692c0f86e5b48e01b996cadc001622fb5e363b421880102030405060708c0c0".from_hex().unwrap();
		let b1 = "f904a8f901faa0ce1f26f798dd03c8782d63b3e42e79a64eaea5694ea686ac5d7ce3df5171d1aea01dcc4de8dec75d7aab85b567b6ccd41ad312451b948a7413f0a142fd40d49347948888f1f195afa192cfee860698584c030f4c9db1a0a65c2364cd0f1542d761823dc0109c6b072f14c20459598c5455c274601438f4a070616ebd7ad2ed6fb7860cf7e9df00163842351c38a87cac2c1cb193895035a2a05c5b4fc43c2d45787f54e1ae7d27afdb4ad16dfc567c5692070d5c4556e0b1d7b9010000000000000000000000000000000000000000000000000000000000000000000000000000000000000000000000000000000000000000000000000000000000000000000000000000000000000000000000000000000000000000000000000000000000000000000000000000000000000000000000000000000000000000000000000000000000000000000000000000000000000000000000000000000000000000000000000000000000000000000000000000000000000000000000000000000000000000000000000000000000000000000000000000000000000000000000000000000000000000000000000000000000000000000000000000000000830200000183023ec683021536845685109780a029f07836e4e59229b3a065913afc27702642c683bba689910b2b2fd45db310d3888957e6d004a31802f902a7f85f800a8255f094aaaf5374fce5edbc8e2a8697c15331677e6ebf0b0a801ca0575da4e21b66fa764be5f74da9389e67693d066fb0d1312e19e17e501da00ecda06baf5a5327595f6619dfc2fcb3f2e6fb410b5810af3cb52d0e7508038e91a188f85f010a82520894bbbf5374fce5edbc8e2a8697c15331677e6ebf0b0a801ba04fa966bf34b93abc1bcd665554b7f316b50f928477b50be0f3285ead29d18c5ba017bba0eeec1625ab433746955e125d46d80b7fdc97386c51266f842d8e02192ef85f020a82520894bbbf5374fce5edbc8e2a8697c15331677e6ebf0b0a801ca004377418ae981cc32b1312b4a427a1d69a821b28db8584f5f2bd8c6d42458adaa053a1dba1af177fac92f3b6af0a9fa46a22adf56e686c93794b6a012bf254abf5f85f030a82520894bbbf5374fce5edbc8e2a8697c15331677e6ebf0b0a801ca04fe13febd28a05f4fcb2f451d7ddc2dda56486d9f8c79a62b0ba4da775122615a0651b2382dd402df9ebc27f8cb4b2e0f3cea68dda2dca0ee9603608f0b6f51668f85f040a82520894bbbf5374fce5edbc8e2a8697c15331677e6ebf0b0a801ba078e6a0ba086a08f8450e208a399bb2f2d2a0d984acd2517c7c7df66ccfab567da013254002cd45a97fac049ae00afbc43ed0d9961d0c56a3b2382c80ce41c198ddf85f050a82520894bbbf5374fce5edbc8e2a8697c15331677e6ebf0b0a801ba0a7174d8f43ea71c8e3ca9477691add8d80ac8e0ed89d8d8b572041eef81f4a54a0534ea2e28ec4da3b5b944b18c51ec84a5cf35f5b3343c5fb86521fd2d388f506f85f060a82520894bbbf5374fce5edbc8e2a8697c15331677e6ebf0b0a801ba034bd04065833536a10c77ee2a43a5371bc6d34837088b861dd9d4b7f44074b59a078807715786a13876d3455716a6b9cb2186b7a4887a5c31160fc877454958616c0".from_hex().unwrap();
		let b1_hash = H256::from_str("f53f268d23a71e85c7d6d83a9504298712b84c1a2ba220441c86eeda0bf0b6e3").unwrap();

		let temp = RandomTempPath::new();
		let bc = BlockChain::new(BlockChainConfig::default(), &genesis, temp.as_path());
		bc.insert_block(&b1, vec![]);

		let transactions = bc.transactions(&b1_hash).unwrap();
		assert_eq!(transactions.len(), 7);
		for t in transactions {
			assert_eq!(bc.transaction(&bc.transaction_address(&t.hash()).unwrap()).unwrap(), t);
		}
	}

	#[test]
	fn test_bloom_filter_simple() {
		// TODO: From here
		let bloom_b1 = H2048::from_str("00000020000000000000000000000000000000000000000002000000000000000000000000000000020000000000000000000000000000000000000000000000000000000000000000000000000000010000000000000000000000000000000000000000000000000000000000000000000000000000000000000000000000000000000000000000040000000000000010000000000000000000000000000000000000000000000000000000000000000000000000000000000000000000000000000000000000000000000000000000000000000000000000000000000000000000000000000000000000000000000008000400000000000000000000002000").unwrap();

		let bloom_b2 = H2048::from_str("00000000000000000000000000000000000000000000020000001000000000000000000000000000000000000000000000000000000000000000000000000000100000000000000000008000000000000000000000000000000000040000000000000000000000000000000000000000000000000000000000000000000000800000000000000000000000000000000000000000000000000000000000008000000000000000000000000000000000000000000000000000000000000000000000000000000000000002000000000000000000040000000000000000000000000000000000000000000000000000000000000000000000000000000000000000").unwrap();

		let bloom_ba = H2048::from_str("00000000000000000000000000000000000000000000020000000800000000000000000000000000000000000000000000000000000000000000000000000000100000000000000000008000000000000000000000000000000000040000000000000000000000000000000000000000000000000000000000000000000000800000000000000000000000000000000000000000000000000000000000008000000000000000000000000000000000000000000000000000000000000000000000000000000000000002000000000000000000040000000000000000000000000000000000000000000000000000000000000000000000000000000000000000").unwrap();

		let mut canon_chain = ChainGenerator::default();
		let mut finalizer = BlockFinalizer::default();
		let genesis = canon_chain.generate(&mut finalizer).unwrap();
		let mut fork = canon_chain.fork(1);
		let mut fork_finalizer = finalizer.fork();
		let b1 = fork.with_bloom(bloom_b1.clone()).generate(&mut fork_finalizer).unwrap();
		let b2 = fork.with_bloom(bloom_b2.clone()).generate(&mut fork_finalizer).unwrap();
		let b3 = fork.with_bloom(bloom_ba.clone()).generate(&mut fork_finalizer).unwrap();
		let b1a = canon_chain.with_bloom(bloom_ba.clone()).generate(&mut finalizer).unwrap();
		let b2a = canon_chain.with_bloom(bloom_ba.clone()).generate(&mut finalizer).unwrap();

		let temp = RandomTempPath::new();
		let bc = BlockChain::new(BlockChainConfig::default(), &genesis, temp.as_path());

		let blocks_b1 = bc.blocks_with_bloom(&bloom_b1, 0, 5);
		let blocks_b2 = bc.blocks_with_bloom(&bloom_b2, 0, 5);
		assert_eq!(blocks_b1, vec![]);
		assert_eq!(blocks_b2, vec![]);

		bc.insert_block(&b1, vec![]);
		let blocks_b1 = bc.blocks_with_bloom(&bloom_b1, 0, 5);
		let blocks_b2 = bc.blocks_with_bloom(&bloom_b2, 0, 5);
		assert_eq!(blocks_b1, vec![1]);
		assert_eq!(blocks_b2, vec![]);

		bc.insert_block(&b2, vec![]);
		let blocks_b1 = bc.blocks_with_bloom(&bloom_b1, 0, 5);
		let blocks_b2 = bc.blocks_with_bloom(&bloom_b2, 0, 5);
		assert_eq!(blocks_b1, vec![1]);
		assert_eq!(blocks_b2, vec![2]);

		// hasn't been forked yet
		bc.insert_block(&b1a, vec![]);
		let blocks_b1 = bc.blocks_with_bloom(&bloom_b1, 0, 5);
		let blocks_b2 = bc.blocks_with_bloom(&bloom_b2, 0, 5);
		let blocks_ba = bc.blocks_with_bloom(&bloom_ba, 0, 5);
		assert_eq!(blocks_b1, vec![1]);
		assert_eq!(blocks_b2, vec![2]);
		assert_eq!(blocks_ba, vec![]);

		// fork has happend
		bc.insert_block(&b2a, vec![]);
		let blocks_b1 = bc.blocks_with_bloom(&bloom_b1, 0, 5);
		let blocks_b2 = bc.blocks_with_bloom(&bloom_b2, 0, 5);
		let blocks_ba = bc.blocks_with_bloom(&bloom_ba, 0, 5);
		assert_eq!(blocks_b1, vec![]);
		assert_eq!(blocks_b2, vec![]);
		assert_eq!(blocks_ba, vec![1, 2]);

		// fork back
		bc.insert_block(&b3, vec![]);
		let blocks_b1 = bc.blocks_with_bloom(&bloom_b1, 0, 5);
		let blocks_b2 = bc.blocks_with_bloom(&bloom_b2, 0, 5);
		let blocks_ba = bc.blocks_with_bloom(&bloom_ba, 0, 5);
		assert_eq!(blocks_b1, vec![1]);
		assert_eq!(blocks_b2, vec![2]);
		assert_eq!(blocks_ba, vec![3]);
	}
}<|MERGE_RESOLUTION|>--- conflicted
+++ resolved
@@ -473,18 +473,10 @@
 				write_hashes.remove(number);
 			}
 
-<<<<<<< HEAD
 			for (hash, tx_address) in &update.transactions_addresses {
 				batch.put_extras(hash, tx_address);
 				write_txs.remove(hash);
 			}
-=======
-		let mut write_details = self.block_details.write().unwrap();
-		for (hash, details) in update.block_details.into_iter() {
-			batch.put_extras(&hash, &details);
-			write_details.insert(hash.clone(), details);
-			self.note_used(CacheID::Extras(ExtrasIndex::BlockDetails, hash));
->>>>>>> 7e9f1375
 		}
 
 		{
@@ -830,19 +822,11 @@
 
 				blocks.shrink_to_fit();
 				block_details.shrink_to_fit();
-<<<<<<< HEAD
-				block_hashes.shrink_to_fit();
-				transaction_addresses.shrink_to_fit();
-				block_logs.shrink_to_fit();
-				blocks_blooms.shrink_to_fit();
-				block_receipts.shrink_to_fit();
-=======
  				block_hashes.shrink_to_fit();
  				transaction_addresses.shrink_to_fit();
  				block_logs.shrink_to_fit();
  				blocks_blooms.shrink_to_fit();
  				block_receipts.shrink_to_fit();
->>>>>>> 7e9f1375
 			}
 			if self.cache_size().total() < self.max_cache_size.load(AtomicOrder::Relaxed) { break; }
 		}
