// Copyright 2015-2017 Parity Technologies (UK) Ltd.
// This file is part of Parity.

// Parity is free software: you can redistribute it and/or modify
// it under the terms of the GNU General Public License as published by
// the Free Software Foundation, either version 3 of the License, or
// (at your option) any later version.

// Parity is distributed in the hope that it will be useful,
// but WITHOUT ANY WARRANTY; without even the implied warranty of
// MERCHANTABILITY or FITNESS FOR A PARTICULAR PURPOSE.  See the
// GNU General Public License for more details.

// You should have received a copy of the GNU General Public License
// along with Parity.  If not, see <http://www.gnu.org/licenses/>.

//! Block RLP compression.

use block::Block;
use header::Header;
use hash::keccak;

use views::BlockView;
use rlp::{DecoderError, RlpStream, UntrustedRlp};
<<<<<<< HEAD
use bigint::hash::H256;
use util::Bytes;
use util::triehash::ordered_trie_root;
=======
use util::{Bytes, H256};
use triehash::ordered_trie_root;
>>>>>>> b731ccea

const HEADER_FIELDS: usize = 8;
const BLOCK_FIELDS: usize = 2;

pub struct AbridgedBlock {
	rlp: Bytes,
}

impl AbridgedBlock {
	/// Create from rlp-compressed bytes. Does no verification.
	pub fn from_raw(compressed: Bytes) -> Self {
		AbridgedBlock {
			rlp: compressed,
		}
	}

	/// Return the inner bytes.
	pub fn into_inner(self) -> Bytes {
		self.rlp
	}

	/// Given a full block view, trim out the parent hash and block number,
	/// producing new rlp.
	pub fn from_block_view(block_view: &BlockView) -> Self {
		let header = block_view.header_view();
		let seal_fields = header.seal();

		// 10 header fields, unknown number of seal fields, and 2 block fields.
		let mut stream = RlpStream::new_list(
			HEADER_FIELDS +
			seal_fields.len() +
			BLOCK_FIELDS
		);

		// write header values.
		stream
			.append(&header.author())
			.append(&header.state_root())
			.append(&header.log_bloom())
			.append(&header.difficulty())
			.append(&header.gas_limit())
			.append(&header.gas_used())
			.append(&header.timestamp())
			.append(&header.extra_data());

		// write block values.
		stream
			.append_list(&block_view.transactions())
			.append_list(&block_view.uncles());

		// write seal fields.
		for field in seal_fields {
			stream.append_raw(&field, 1);
		}

		AbridgedBlock {
			rlp: stream.out(),
		}
	}

	/// Flesh out an abridged block view with the provided parent hash and block number.
	///
	/// Will fail if contains invalid rlp.
	pub fn to_block(&self, parent_hash: H256, number: u64, receipts_root: H256) -> Result<Block, DecoderError> {
		let rlp = UntrustedRlp::new(&self.rlp);

		let mut header: Header = Default::default();
		header.set_parent_hash(parent_hash);
		header.set_author(rlp.val_at(0)?);
		header.set_state_root(rlp.val_at(1)?);
		header.set_log_bloom(rlp.val_at(2)?);
		header.set_difficulty(rlp.val_at(3)?);
		header.set_number(number);
		header.set_gas_limit(rlp.val_at(4)?);
		header.set_gas_used(rlp.val_at(5)?);
		header.set_timestamp(rlp.val_at(6)?);
		header.set_extra_data(rlp.val_at(7)?);

		let transactions = rlp.list_at(8)?;
		let uncles: Vec<Header> = rlp.list_at(9)?;

		header.set_transactions_root(ordered_trie_root(
			rlp.at(8)?.iter().map(|r| r.as_raw().to_owned())
		));
		header.set_receipts_root(receipts_root);

		let mut uncles_rlp = RlpStream::new();
		uncles_rlp.append_list(&uncles);
		header.set_uncles_hash(keccak(uncles_rlp.as_raw()));

		let mut seal_fields = Vec::new();
		for i in (HEADER_FIELDS + BLOCK_FIELDS)..rlp.item_count()? {
			let seal_rlp = rlp.at(i)?;
			seal_fields.push(seal_rlp.as_raw().to_owned());
		}

		header.set_seal(seal_fields);

		Ok(Block {
			header: header,
			transactions: transactions,
			uncles: uncles,
		})
	}
}

#[cfg(test)]
mod tests {
	use views::BlockView;
	use block::Block;
	use super::AbridgedBlock;
	use transaction::{Action, Transaction};

	use bigint::prelude::U256;
	use bigint::hash::H256;
	use util::{Address, Bytes};

	fn encode_block(b: &Block) -> Bytes {
		b.rlp_bytes(::basic_types::Seal::With)
	}

	#[test]
	fn empty_block_abridging() {
		let b = Block::default();
		let receipts_root = b.header.receipts_root().clone();
		let encoded = encode_block(&b);

		let abridged = AbridgedBlock::from_block_view(&BlockView::new(&encoded));
		assert_eq!(abridged.to_block(H256::new(), 0, receipts_root).unwrap(), b);
	}

	#[test]
	#[should_panic]
	fn wrong_number() {
		let b = Block::default();
		let receipts_root = b.header.receipts_root().clone();
		let encoded = encode_block(&b);

		let abridged = AbridgedBlock::from_block_view(&BlockView::new(&encoded));
		assert_eq!(abridged.to_block(H256::new(), 2, receipts_root).unwrap(), b);
	}

	#[test]
	fn with_transactions() {
		let mut b = Block::default();

		let t1 = Transaction {
			action: Action::Create,
			nonce: U256::from(42),
			gas_price: U256::from(3000),
			gas: U256::from(50_000),
			value: U256::from(1),
			data: b"Hello!".to_vec()
		}.fake_sign(Address::from(0x69));

		let t2 = Transaction {
			action: Action::Create,
			nonce: U256::from(88),
			gas_price: U256::from(12345),
			gas: U256::from(300000),
			value: U256::from(1000000000),
			data: "Eep!".into(),
		}.fake_sign(Address::from(0x55));

		b.transactions.push(t1.into());
		b.transactions.push(t2.into());

		let receipts_root = b.header.receipts_root().clone();
		b.header.set_transactions_root(::triehash::ordered_trie_root(
			b.transactions.iter().map(::rlp::encode).map(|out| out.into_vec())
		));

		let encoded = encode_block(&b);

		let abridged = AbridgedBlock::from_block_view(&BlockView::new(&encoded[..]));
		assert_eq!(abridged.to_block(H256::new(), 0, receipts_root).unwrap(), b);
	}
}<|MERGE_RESOLUTION|>--- conflicted
+++ resolved
@@ -22,14 +22,9 @@
 
 use views::BlockView;
 use rlp::{DecoderError, RlpStream, UntrustedRlp};
-<<<<<<< HEAD
 use bigint::hash::H256;
 use util::Bytes;
-use util::triehash::ordered_trie_root;
-=======
-use util::{Bytes, H256};
 use triehash::ordered_trie_root;
->>>>>>> b731ccea
 
 const HEADER_FIELDS: usize = 8;
 const BLOCK_FIELDS: usize = 2;
