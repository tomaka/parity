--- conflicted
+++ resolved
@@ -736,19 +736,12 @@
 			_ => {},
 		}
 
-		self.network.register_protocol(light_proto.clone(), self.subprotocol_name, ::light::net::PACKET_COUNT, ::light::net::PROTOCOL_VERSIONS)
+		self.network.register_protocol(light_proto.clone(), self.subprotocol_name, ::light::net::PROTOCOL_VERSIONS)
 			.unwrap_or_else(|e| warn!("Error registering light client protocol to devp2p: {:?}", e));
 
-<<<<<<< HEAD
 		for proto in &self.attached_protos {
 			proto.register(&self.network);
 		}
-=======
-		self.network.register_protocol(light_proto, self.subprotocol_name, ::light::net::PROTOCOL_VERSIONS)
-			.unwrap_or_else(|e| warn!("Error registering light client protocol: {:?}", e));
-
-		for proto in &self.attached_protos { proto.register(&self.network) }
->>>>>>> 1b95af18
 	}
 
 	fn stop_network(&self) {
