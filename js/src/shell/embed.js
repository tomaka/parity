// Copyright 2015-2017 Parity Technologies (UK) Ltd.
// This file is part of Parity.

// Parity is free software: you can redistribute it and/or modify
// it under the terms of the GNU General Public License as published by
// the Free Software Foundation, either version 3 of the License, or
// (at your option) any later version.

// Parity is distributed in the hope that it will be useful,
// but WITHOUT ANY WARRANTY; without even the implied warranty of
// MERCHANTABILITY or FITNESS FOR A PARTICULAR PURPOSE.  See the
// GNU General Public License for more details.

// You should have received a copy of the GNU General Public License
// along with Parity.  If not, see <http://www.gnu.org/licenses/>.

import 'whatwg-fetch';
import registerServiceWorker from '../registerServiceWorker';
import es6Promise from 'es6-promise';
import React from 'react';
import ReactDOM from 'react-dom';
import { AppContainer } from 'react-hot-loader';

import injectTapEventPlugin from 'react-tap-event-plugin';

import SecureApi from '~/secureApi';
<<<<<<< HEAD
import ParityBar from '~/shell/ParityBar';
=======
import ContractInstances from '~/contracts';

import { initStore } from '~/redux';
import ContextProvider from '~/ui/ContextProvider';
import muiTheme from '~/ui/Theme';

import { patchApi } from '~/util/tx';
import { setApi } from '~/redux/providers/apiActions';
>>>>>>> dec0c8dd

import '~/environment';

import '../assets/fonts/Roboto/font.css';
import '../assets/fonts/RobotoMono/font.css';

es6Promise.polyfill();
injectTapEventPlugin();

<<<<<<< HEAD
=======
import ParityBar from '~/views/ParityBar';

>>>>>>> dec0c8dd
// Test transport (std transport should be provided as global object)
class FakeTransport {
  constructor () {
    console.warn('Secure Transport not provided. Falling back to FakeTransport');
  }

  execute (method, ...params) {
    console.log('Calling', method, params);
    return Promise.reject('not connected');
  }

  addMiddleware () {
  }

  on () {
  }
}

class FrameSecureApi extends SecureApi {
  constructor (transport) {
    super(transport.uiUrl, null, () => {
      return transport;
    });
  }

  connect () {
    // Do nothing - this API does not need connecting
    this.emit('connecting');
    // Fire connected event with some delay.
    setTimeout(() => {
      this.emit('connected');
    });
  }

  needsToken () {
    return false;
  }

  isConnecting () {
    return false;
  }

  isConnected () {
    return true;
  }
}

const transport = window.secureTransport || new FakeTransport();
const uiUrl = transport.uiUrl || 'http://127.0.0.1:8180';

transport.uiUrl = uiUrl.replace('http://', '').replace('https://', '');
const api = new FrameSecureApi(transport);

patchApi(api);
ContractInstances.create(api);

const store = initStore(api, null, true);

store.dispatch({ type: 'initAll', api });
store.dispatch(setApi(api));

window.secureApi = api;

const app = (
  <ParityBar dapp externalLink={ uiUrl } />
);
const container = document.querySelector('#container');

ReactDOM.render(
<<<<<<< HEAD
  <ContextProvider
    api={ api }
    store={ store }
  >
    <ParityBar dapp externalLink={ 'http://127.0.0.1:8180' } />
  </ContextProvider>,
  document.querySelector('#container')
);
registerServiceWorker();
=======
  <AppContainer>
    <ContextProvider
      api={ api }
      muiTheme={ muiTheme }
      store={ store }
    >
      { app }
    </ContextProvider>
  </AppContainer>,
  container
);
>>>>>>> dec0c8dd
<|MERGE_RESOLUTION|>--- conflicted
+++ resolved
@@ -24,9 +24,7 @@
 import injectTapEventPlugin from 'react-tap-event-plugin';
 
 import SecureApi from '~/secureApi';
-<<<<<<< HEAD
 import ParityBar from '~/shell/ParityBar';
-=======
 import ContractInstances from '~/contracts';
 
 import { initStore } from '~/redux';
@@ -35,7 +33,6 @@
 
 import { patchApi } from '~/util/tx';
 import { setApi } from '~/redux/providers/apiActions';
->>>>>>> dec0c8dd
 
 import '~/environment';
 
@@ -45,11 +42,6 @@
 es6Promise.polyfill();
 injectTapEventPlugin();
 
-<<<<<<< HEAD
-=======
-import ParityBar from '~/views/ParityBar';
-
->>>>>>> dec0c8dd
 // Test transport (std transport should be provided as global object)
 class FakeTransport {
   constructor () {
@@ -119,17 +111,6 @@
 const container = document.querySelector('#container');
 
 ReactDOM.render(
-<<<<<<< HEAD
-  <ContextProvider
-    api={ api }
-    store={ store }
-  >
-    <ParityBar dapp externalLink={ 'http://127.0.0.1:8180' } />
-  </ContextProvider>,
-  document.querySelector('#container')
-);
-registerServiceWorker();
-=======
   <AppContainer>
     <ContextProvider
       api={ api }
@@ -141,4 +122,4 @@
   </AppContainer>,
   container
 );
->>>>>>> dec0c8dd
+registerServiceWorker();